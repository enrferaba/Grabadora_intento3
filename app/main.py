--- conflicted
+++ resolved
@@ -211,11 +211,7 @@
             self.email = ""
             self.profiles: list = []
 
-<<<<<<< HEAD
 from storage.s3 import S3StorageClient
-=======
-
->>>>>>> 153f10be
 from taskqueue import tasks
 from taskqueue.fallback import InMemoryQueue, InMemoryRedis
 
@@ -444,42 +440,7 @@
         lifespan=_lifespan,
     )
     setattr(app.state, "spa_protected_prefixes", API_ROUTE_PREFIXES)
-<<<<<<< HEAD
     _configure_cors(app, settings)
-=======
-    cors_kwargs: Dict[str, Any] | None = None
-    origin_regex = getattr(settings, "frontend_origin_regex", None)
-    if origin_regex:
-        cors_kwargs = {
-            "allow_origin_regex": origin_regex,
-            "allow_credentials": True,
-            "allow_methods": ["*"],
-            "allow_headers": ["*"],
-        }
-    else:
-        frontend_origin = getattr(settings, "frontend_origin", None)
-        if frontend_origin:
-            origins = [
-                item.strip() for item in frontend_origin.split(",") if item.strip()
-            ]
-            if origins:
-                if origins == ["*"]:
-                    cors_kwargs = {
-                        "allow_origins": ["*"],
-                        "allow_credentials": False,
-                        "allow_methods": ["*"],
-                        "allow_headers": ["*"],
-                    }
-                else:
-                    cors_kwargs = {
-                        "allow_origins": origins,
-                        "allow_credentials": True,
-                        "allow_methods": ["*"],
-                        "allow_headers": ["*"],
-                    }
-    if cors_kwargs:
-        app.add_middleware(CORSMiddleware, **cors_kwargs)
->>>>>>> 153f10be
     metrics_enabled = False
     instrumentator_module = getattr(Instrumentator, "__module__", "")
     if "prometheus_fastapi_instrumentator" in instrumentator_module:
@@ -501,31 +462,19 @@
         setattr(app.state, "spa_protected_prefixes", API_ROUTE_PREFIXES + ("metrics",))
 
 API_ERRORS = Counter(
-<<<<<<< HEAD
     "api_errors_total",
     "Total API errors",
     namespace=_settings().prometheus_namespace,
-=======
-    "api_errors_total", "Total API errors", namespace=settings.prometheus_namespace
->>>>>>> 153f10be
 )
 QUEUE_LENGTH = Gauge(
     "queue_length",
     "Number of queued transcription jobs",
-<<<<<<< HEAD
     namespace=_settings().prometheus_namespace,
-=======
-    namespace=settings.prometheus_namespace,
->>>>>>> 153f10be
 )
 GPU_USAGE = Gauge(
     "gpu_memory_usage_bytes",
     "Approximate GPU memory usage",
-<<<<<<< HEAD
     namespace=_settings().prometheus_namespace,
-=======
-    namespace=settings.prometheus_namespace,
->>>>>>> 153f10be
 )
 
 
