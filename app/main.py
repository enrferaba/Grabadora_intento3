"""FastAPI application entrypoint implementing SSE transcription endpoint."""

from __future__ import annotations

import asyncio
import json
import logging
import uuid
from contextlib import asynccontextmanager
from datetime import UTC, datetime
from pathlib import Path
from typing import TYPE_CHECKING, Any, AsyncGenerator, Dict, List, Optional

try:  # pragma: no cover - optional dependency
    from fastapi import (
        Body,
        Depends,
        FastAPI,
        File,
        Form,
        HTTPException,
        Query,
        Request,
        UploadFile,
    )
    from fastapi.middleware.cors import CORSMiddleware
    from fastapi.responses import FileResponse, HTMLResponse, JSONResponse, Response
    from fastapi.staticfiles import StaticFiles
    from starlette.middleware import Middleware
    from starlette.requests import ClientDisconnect
except ImportError:  # pragma: no cover
    FastAPI = None  # type: ignore

    def Depends(dependency=None):  # type: ignore
        raise RuntimeError("FastAPI is required for API dependencies")

    class UploadFile:  # type: ignore
        def __init__(self, filename: str = "", file=None) -> None:
            self.filename = filename
            self.file = file

    class File:  # type: ignore
        def __call__(self, *args, **kwargs):
            raise RuntimeError("FastAPI is required for file uploads")

    class Form:  # type: ignore
        def __call__(self, *args, **kwargs):
            raise RuntimeError("FastAPI is required for forms")

    class HTTPException(Exception):  # type: ignore
        def __init__(self, status_code: int, detail: str) -> None:
            super().__init__(detail)
            self.status_code = status_code
            self.detail = detail

    class Request:  # type: ignore
        pass

    class JSONResponse(dict):  # type: ignore
        pass

    class HTMLResponse(str):  # type: ignore
        pass

    class Response(dict):  # type: ignore
        pass

    class FileResponse(dict):  # type: ignore
        def __init__(self, *args, **kwargs) -> None:
            raise RuntimeError("FastAPI is required for static file responses")

    class Query:  # type: ignore
        def __init__(self, default=None, *_, **__):
            self.default = default

    class Body:  # type: ignore
        def __init__(self, default=None, *_, **__):
            self.default = default

    class StaticFiles:  # type: ignore
        def __init__(self, *args, **kwargs) -> None:
            raise RuntimeError("FastAPI is required for static file serving")

    class CORSMiddleware:  # type: ignore
        def __init__(self, *args, **kwargs) -> None:
            raise RuntimeError("FastAPI is required for CORS middleware")

    class Middleware:  # type: ignore
        def __init__(self, *args, **kwargs) -> None:
            raise RuntimeError("FastAPI is required for middleware")

    class ClientDisconnect(Exception):  # type: ignore
        pass


if TYPE_CHECKING:  # pragma: no cover - typing helpers for optional FastAPI dependency
    from fastapi import FastAPI as FastAPIApp
    from fastapi.responses import HTMLResponse as HTMLResponseType
    from fastapi.responses import JSONResponse as JSONResponseType
    from fastapi.responses import Response as ResponseType
else:  # graceful fallbacks for static analysis when FastAPI is unavailable at runtime
    FastAPIApp = Any
    HTMLResponseType = Any
    JSONResponseType = Any
    ResponseType = Any

try:  # pragma: no cover - optional dependency
    from sse_starlette.sse import EventSourceResponse
except ImportError:  # pragma: no cover

    class EventSourceResponse(JSONResponse):  # type: ignore[misc]
        media_type = "text/event-stream"

        def __init__(self, *args, **kwargs) -> None:
            super().__init__(
                {"detail": "sse-starlette must be installed to stream events"},
                status_code=500,
            )


try:  # pragma: no cover - optional dependency
    from prometheus_client import Counter, Gauge
except ImportError:  # pragma: no cover

    class Counter:  # type: ignore
        def __init__(self, *args, **kwargs) -> None:
            pass

        def inc(self, amount: int = 1) -> None:  # pragma: no cover
            pass

    class Gauge:  # type: ignore
        def __init__(self, *args, **kwargs) -> None:
            pass

        def set(self, value: float) -> None:  # pragma: no cover
            pass


try:  # pragma: no cover - optional dependency
    from prometheus_fastapi_instrumentator import Instrumentator
except ImportError:  # pragma: no cover

    class Instrumentator:  # type: ignore
        def __init__(self, *args, **kwargs) -> None:
            pass

        def instrument(self, app):  # pragma: no cover
            return self

        def expose(self, app):  # pragma: no cover
            return self


try:  # pragma: no cover - optional dependency
    from redis import Redis as RedisClient
except ImportError:  # pragma: no cover
    RedisClient = None

try:  # pragma: no cover - optional dependency
    from rq import Queue as RQQueue
except ImportError:  # pragma: no cover
    RQQueue = None

from app import auth
from app.auth import AuthenticatedUser, get_current_user
from app.config import get_settings
from app.database import session_scope
from app.schemas import (
    AppConfigResponse,
    ProfileRead,
    ProfilesResponse,
    QualityProfileSchema,
    TokenResponse,
    TranscriptDetail,
    TranscriptExportRequest,
    TranscriptResponse,
    TranscriptSummary,
    TranscriptUpdateRequest,
    UserCreate,
    UserRead,
)

try:  # pragma: no cover - optional dependency
    from models.user import Profile, Transcript, User
except ImportError:  # pragma: no cover

    class Profile:  # type: ignore
        def __init__(self, name: str, description: str | None = None) -> None:
            self.id = 0
            self.name = name
            self.description = description

    class Transcript:  # type: ignore
        def __init__(self) -> None:
            self.id = 0
            self.job_id = ""
            self.status = "queued"
            self.audio_key = ""
            self.transcript_key: str | None = None
            self.language: str | None = None
            self.quality_profile: str | None = None
            self.title: str | None = None
            self.tags: str | None = None
            self.notes: str | None = None
            self.duration_seconds: float | None = None
            self.segments: str | None = None
            self.created_at = datetime.now(UTC)
            self.updated_at = datetime.now(UTC)
            self.completed_at: datetime | None = None
            self.profile_id: int | None = None

    class User:  # type: ignore
        def __init__(self) -> None:
            self.id = 0
            self.email = ""
            self.profiles: list = []

from storage.s3 import S3StorageClient
from taskqueue import tasks
from taskqueue.fallback import InMemoryQueue, InMemoryRedis

_fallback_queue: InMemoryQueue | None = None


def _settings():
    return get_settings()


def _configure_cors(app_obj: Any, settings: Any) -> None:
    cors_kwargs: Dict[str, Any] | None = None
    origin_regex = getattr(settings, "frontend_origin_regex", None)
    if origin_regex:
        cors_kwargs = {
            "allow_origin_regex": origin_regex,
            "allow_credentials": True,
            "allow_methods": ["*"],
            "allow_headers": ["*"],
        }
    else:
        frontend_origin = getattr(settings, "frontend_origin", None)
        if frontend_origin:
            origins = [item.strip() for item in frontend_origin.split(",") if item.strip()]
            if origins:
                if origins == ["*"]:
                    cors_kwargs = {
                        "allow_origins": ["*"],
                        "allow_credentials": False,
                        "allow_methods": ["*"],
                        "allow_headers": ["*"],
                    }
                else:
                    cors_kwargs = {
                        "allow_origins": origins,
                        "allow_credentials": True,
                        "allow_methods": ["*"],
                        "allow_headers": ["*"],
                    }
    previous_signature = (
        getattr(app_obj.state, "frontend_origin", None),
        getattr(app_obj.state, "frontend_origin_regex", None),
    )
    current_signature = (settings.frontend_origin, settings.frontend_origin_regex)
    if previous_signature == current_signature:
        return
    app_obj.user_middleware = [
        mw for mw in app_obj.user_middleware if mw.cls is not CORSMiddleware
    ]
    if cors_kwargs:
<<<<<<< HEAD
        app_obj.user_middleware.append(Middleware(CORSMiddleware, **cors_kwargs))
=======
        app_obj.add_middleware(CORSMiddleware, **cors_kwargs)
>>>>>>> 980216a0
    app_obj.state.frontend_origin = settings.frontend_origin
    app_obj.state.frontend_origin_regex = settings.frontend_origin_regex
    app_obj.middleware_stack = app_obj.build_middleware_stack()


def _obtain_queue() -> tuple[object, bool]:
    """Return a queue instance and whether it uses the in-memory fallback."""

    global _fallback_queue
    settings = _settings()
    preferred_backend = getattr(settings, "queue_backend", "auto")
    if preferred_backend == "memory":
        if _fallback_queue is None:
            _fallback_queue = InMemoryQueue(
                settings.rq_default_queue,
                connection=InMemoryRedis.from_url("memory://local"),
            )
        return _fallback_queue, True
    force_redis = preferred_backend == "redis"
    if RedisClient is None or RQQueue is None:  # dependencies missing entirely
        if force_redis:
            raise HTTPException(
                status_code=503, detail="Redis backend requerido pero no disponible"
            )
        if _fallback_queue is None:
            _fallback_queue = InMemoryQueue(
                settings.rq_default_queue,
                connection=InMemoryRedis.from_url("memory://local"),
            )
        return _fallback_queue, True

    try:
        redis_conn = RedisClient.from_url(settings.redis_url)
        if hasattr(redis_conn, "ping"):
            redis_conn.ping()
        return RQQueue(settings.rq_default_queue, connection=redis_conn), False
    except Exception as exc:
        if force_redis:
            logger.error(
                "Redis backend required but unavailable", extra={"detail": str(exc)}
            )
            raise HTTPException(
                status_code=503, detail="Redis backend no disponible"
            ) from exc
        logger.warning(
            "Redis/RQ unavailable, enabling in-memory queue fallback",
            extra={"detail": str(exc)},
        )
        if _fallback_queue is None:
            _fallback_queue = InMemoryQueue(
                settings.rq_default_queue,
                connection=InMemoryRedis.from_url("memory://local"),
            )
        return _fallback_queue, True


def _queue_length(queue: object) -> int:
    count_attr = getattr(queue, "count", 0)
    try:
        return int(count_attr()) if callable(count_attr) else int(count_attr)
    except Exception:  # pragma: no cover - defensive
        return 0


# Backwards-compatible aliases for tests/monkeypatching ---------------------
Queue = RQQueue if RQQueue is not None else InMemoryQueue  # type: ignore[assignment]
Redis = RedisClient if RedisClient is not None else InMemoryRedis  # type: ignore[assignment]

FRONTEND_DIST = Path(__file__).resolve().parent.parent / "frontend" / "dist"
FRONTEND_SOURCE = Path(__file__).resolve().parent.parent / "frontend" / "index.html"

QUALITY_PROFILES = {
    "fast": {
        "label": "Rápido (int8)",
        "description": "Máxima velocidad, ideal para notas rápidas",
        "latency_hint_ms": 60000,
        "cost_factor": 0.25,
    },
    "balanced": {
        "label": "Equilibrado (float16)",
        "description": "Buen balance entre precisión y coste",
        "latency_hint_ms": 120000,
        "cost_factor": 1.0,
    },
    "precise": {
        "label": "Preciso (float32)",
        "description": "Máxima fidelidad para grabaciones críticas",
        "latency_hint_ms": 180000,
        "cost_factor": 1.75,
    },
}

SPA_ROUTE_HINTS = ["/", "/transcribir", "/grabar", "/biblioteca", "/cuenta"]
API_ROUTE_PREFIXES: tuple[str, ...] = (
    "docs",
    "openapi.json",
    "redoc",
    "auth",
    "transcribe",
    "jobs",
    "transcripts",
    "users",
    "healthz",
    "profiles",
    "config",
)

try:  # pragma: no cover - optional dependency
    import structlog
except ImportError:  # pragma: no cover - fallback when structlog missing

    class _StructLogger:
        def __init__(self, name: str) -> None:
            self._logger = logging.getLogger(name)

        def info(self, msg: str, **kwargs) -> None:
            self._logger.info(msg, extra=kwargs)

        def warning(self, msg: str, **kwargs) -> None:
            self._logger.warning(msg, extra=kwargs)

        def exception(self, msg: str, exc_info: Exception | None = None) -> None:
            self._logger.exception(msg, exc_info=exc_info)

    class _StructlogModule:
        @staticmethod
        def configure(*args, **kwargs) -> None:  # pragma: no cover
            logging.basicConfig(level=logging.INFO)

        @staticmethod
        def get_logger(name: str) -> _StructLogger:
            return _StructLogger(name)

    structlog = _StructlogModule()  # type: ignore

logging.basicConfig(level=logging.INFO)
processors = []
if hasattr(structlog, "processors"):
    processors = [
        structlog.processors.TimeStamper(fmt="iso"),
        structlog.processors.add_log_level,
        structlog.processors.JSONRenderer(),
    ]
structlog.configure(processors=processors)
logger = structlog.get_logger(__name__)

app: FastAPIApp | None = None  # type: ignore[misc]
if FastAPI is not None:

    @asynccontextmanager
    async def _lifespan(app_obj: FastAPIApp) -> AsyncGenerator[None, None]:
        storage = S3StorageClient()
        storage_ready = True
        try:
            storage.ensure_buckets()
            logger.info("Storage buckets verified on startup")
        except Exception as exc:  # pragma: no cover - defensive startup guard
            storage_ready = False
            logger.warning(
                "Storage buckets could not be verified on startup",
                extra={"error": repr(exc)},
            )
        setattr(app_obj.state, "storage_ready", storage_ready)
        try:
            yield
        finally:
            setattr(app_obj.state, "storage_ready", False)

    settings = _settings()

    app = FastAPI(
        title=settings.api_title,
        version=settings.api_version,
        description=settings.api_description,
        lifespan=_lifespan,
    )
    setattr(app.state, "spa_protected_prefixes", API_ROUTE_PREFIXES)
    _configure_cors(app, settings)
    metrics_enabled = False
    instrumentator_module = getattr(Instrumentator, "__module__", "")
    if "prometheus_fastapi_instrumentator" in instrumentator_module:
        try:
            Instrumentator(namespace=settings.prometheus_namespace).instrument(
                app
            ).expose(app)
            metrics_enabled = True
            logger.info(
                "Prometheus instrumentation enabled", extra={"endpoint": "/metrics"}
            )
        except Exception as exc:  # pragma: no cover - defensive guard
            logger.warning(
                "Prometheus instrumentation could not be initialised",
                extra={"error": repr(exc)},
            )
    setattr(app.state, "metrics_enabled", metrics_enabled)
    if metrics_enabled:
        setattr(app.state, "spa_protected_prefixes", API_ROUTE_PREFIXES + ("metrics",))

API_ERRORS = Counter(
    "api_errors_total",
    "Total API errors",
    namespace=_settings().prometheus_namespace,
)
QUEUE_LENGTH = Gauge(
    "queue_length",
    "Number of queued transcription jobs",
    namespace=_settings().prometheus_namespace,
)
GPU_USAGE = Gauge(
    "gpu_memory_usage_bytes",
    "Approximate GPU memory usage",
    namespace=_settings().prometheus_namespace,
)


def _sample_gpu_usage() -> None:
    try:
        import torch

        if torch.cuda.is_available():
            GPU_USAGE.set(float(torch.cuda.memory_allocated()))
        else:
            GPU_USAGE.set(0)
    except Exception:
        GPU_USAGE.set(0)


def _split_tags(raw: Optional[str | List[str]]) -> List[str]:
    if raw is None:
        return []
    if isinstance(raw, list):
        source = raw
    else:
        source = [item.strip() for item in raw.split(",")]
    return [item for item in (value.strip() for value in source) if item]


def _join_tags(tags: Optional[List[str]]) -> Optional[str]:
    if not tags:
        return None
    return ",".join(tags)


def _transcript_to_summary(transcript: Transcript) -> TranscriptSummary:
    tags = _split_tags(getattr(transcript, "tags", None))
    duration_value = getattr(transcript, "duration_seconds", None)
    duration_float = float(duration_value) if duration_value is not None else None
    return TranscriptSummary(
        id=transcript.id,
        job_id=transcript.job_id,
        status=transcript.status,
        title=getattr(transcript, "title", None),
        language=getattr(transcript, "language", None),
        quality_profile=getattr(transcript, "quality_profile", None),
        created_at=transcript.created_at,
        updated_at=transcript.updated_at,
        completed_at=getattr(transcript, "completed_at", None),
        duration_seconds=duration_float,
        tags=tags,
        notes=getattr(transcript, "notes", None),
    )


def _transcript_to_detail(
    transcript: Transcript, *, include_url: bool = True
) -> TranscriptDetail:
    summary = _transcript_to_summary(transcript)
    storage = S3StorageClient()
    transcript_url = None
    if include_url and getattr(transcript, "transcript_key", None):
        transcript_url = storage.create_presigned_url(
            transcript.transcript_key,
            expires_in=getattr(settings, "s3_presigned_ttl", 86400),
        )
    segments_raw = getattr(transcript, "segments", None)
    try:
        segments = json.loads(segments_raw) if segments_raw else []
    except json.JSONDecodeError:
        segments = []
    return TranscriptDetail(
        **summary.model_dump(),
        audio_key=transcript.audio_key,
        transcript_key=getattr(transcript, "transcript_key", None),
        transcript_url=transcript_url,
        segments=segments,
        error_message=getattr(transcript, "error_message", None),
        profile_id=getattr(transcript, "profile_id", None),
    )


def _spa_index() -> HTMLResponseType:
    if FRONTEND_DIST.exists():
        return HTMLResponse((FRONTEND_DIST / "index.html").read_text(encoding="utf-8"))
    if FRONTEND_SOURCE.exists():
        return HTMLResponse(FRONTEND_SOURCE.read_text(encoding="utf-8"))
    return HTMLResponse("<h1>Grabadora</h1><p>Frontend assets missing.</p>")


async def _stream_job(
    job_id: str,
    redis: object | None = None,
    *,
    expected_user_id: int | None = None,
) -> AsyncGenerator[Dict[str, str], None]:
    settings = _settings()
    if redis is not None:
        queue = Queue(name=settings.rq_default_queue, connection=redis)  # type: ignore[call-arg]
    else:
        queue, _ = _obtain_queue()
    job = queue.fetch_job(job_id)
    if job is None:
        yield {"event": "error", "data": json.dumps({"detail": "job-not-found"})}
        return

    meta: Dict = getattr(job, "meta", {}) or {}
    if expected_user_id is not None and meta.get("user_id") not in {
        expected_user_id,
        None,
    }:
        yield {"event": "error", "data": json.dumps({"detail": "job-not-found"})}
        return

    last_progress = int(meta.get("progress", 0) or 0)
    last_snapshot_progress = last_progress
    snapshot_sent = last_progress == 0
    loop = asyncio.get_running_loop()
    heartbeat_interval = 10.0
    last_heartbeat = loop.time()

    while True:
        try:
            job.refresh()
        except Exception:  # pragma: no cover - defensive
            pass

        try:
            status = job.get_status(refresh=False)
        except Exception:  # pragma: no cover - defensive
            status = meta.get("status", "unknown")

        meta = getattr(job, "meta", {}) or {}
        if expected_user_id is not None and meta.get("user_id") not in {
            expected_user_id,
            None,
        }:
            yield {"event": "error", "data": json.dumps({"detail": "job-not-found"})}
            return

        queue_size = _queue_length(queue)
        try:
            QUEUE_LENGTH.set(float(queue_size or 0))
        except Exception:  # pragma: no cover - defensive
            QUEUE_LENGTH.set(0)
        _sample_gpu_usage()

        token_payload = meta.get("last_token")
        if isinstance(token_payload, dict):
            token_payload_text = json.dumps(token_payload)
        else:
            token_payload_text = token_payload

        progress_value = int(meta.get("progress", 0) or 0)
        snapshot_text = meta.get("transcript_so_far")
        if snapshot_text and (
            not snapshot_sent or progress_value - last_snapshot_progress >= 25
        ):
            segments_payload = meta.get("segments_partial")
            if isinstance(segments_payload, str):
                try:
                    segments_payload = json.loads(segments_payload)
                except json.JSONDecodeError:
                    segments_payload = None
            snapshot_body: Dict[str, Any] = {
                "job_id": job.id,
                "text": snapshot_text,
                "progress": progress_value,
            }
            if isinstance(segments_payload, list):
                snapshot_body["segments"] = segments_payload
            yield {"event": "snapshot", "data": json.dumps(snapshot_body)}
            snapshot_sent = True
            last_snapshot_progress = progress_value

        if progress_value > last_progress and token_payload_text:
            last_progress = progress_value
            yield {"event": "delta", "data": token_payload_text}

        meta_status = meta.get("status") or status
        if meta_status == "completed":
            payload = json.dumps(
                {
                    "job_id": job.id,
                    "transcript_key": meta.get("transcript_key"),
                    "language": meta.get("language"),
                    "duration": meta.get("duration"),
                    "quality_profile": meta.get("quality_profile"),
                }
            )
            yield {"event": "completed", "data": payload}
            break

        if meta_status == "failed" or status == "failed":
            error_payload = json.dumps(
                {
                    "job_id": job.id,
                    "detail": meta.get("error_message", "unknown"),
                }
            )
            yield {"event": "error", "data": error_payload}
            break

        now = loop.time()
        if now - last_heartbeat >= heartbeat_interval:
            heartbeat_payload = json.dumps(
                {
                    "job_id": job.id,
                    "status": meta_status,
                    "progress": progress_value,
                }
            )
            yield {"event": "heartbeat", "data": heartbeat_payload}
            last_heartbeat = now

        await asyncio.sleep(0.5)


if app is not None:

    @app.exception_handler(Exception)
    async def unhandled_exception_handler(
        request: Request, exc: Exception
    ) -> JSONResponseType:
        API_ERRORS.inc()
        logger.exception("Unhandled exception", exc_info=exc)
        return JSONResponse(
            status_code=500, content={"detail": "Internal Server Error"}
        )

    @app.post(
        "/auth/token",
        response_model=TokenResponse,
        summary="Obtener token de acceso",
        description=(
            "Autentica al usuario con el flujo password de OAuth2 y devuelve un token JWT para "
            "autorizar llamadas posteriores."
        ),
        tags=["Autenticación"],
        responses={
            400: {"description": "Faltan credenciales"},
            401: {"description": "Credenciales incorrectas"},
        },
    )
    async def login(form_data: auth.OAuth2PasswordRequestForm = Depends()) -> TokenResponse:  # type: ignore[assignment]
        return TokenResponse.model_validate(auth.login(form_data))

    @app.post(
        "/auth/signup",
        response_model=UserRead,
        status_code=201,
        summary="Registrar una cuenta",
        description="Crea un nuevo usuario y provisiona automáticamente el perfil 'Default'.",
        tags=["Autenticación"],
        responses={
            400: {"description": "El usuario ya existe"},
        },
    )
    async def signup(payload: UserCreate) -> UserRead:
        with session_scope() as session:
            existing = (
                session.query(User).filter(User.email == payload.email).one_or_none()
            )
            if existing:
                raise HTTPException(status_code=400, detail="User already exists")
            user = User(
                email=payload.email,
                hashed_password=auth.get_password_hash(payload.password),
            )
            profile = Profile(name="Default", description="Primary profile")
            user.profiles.append(profile)
            session.add(user)
            session.flush()
            session.refresh(user)
            return UserRead.model_validate(user)

    @app.post(
        "/users",
        response_model=UserRead,
        status_code=201,
        summary="Crear usuario (alias)",
        description="Alias de `/auth/signup` mantenido por compatibilidad con integraciones antiguas.",
        tags=["Autenticación"],
        responses={
            400: {"description": "El usuario ya existe"},
        },
    )
    async def create_user(payload: UserCreate) -> UserRead:
        return await signup(payload)

    @app.post(
        "/transcribe",
        response_model=TranscriptResponse,
        summary="Encolar una transcripción de audio",
        description=(
            "Acepta un archivo de audio en formato multipart/form-data, lo almacena y encola una "
            "tarea de transcripción en segundo plano."
        ),
        tags=["Transcripciones"],
        responses={
            400: {"description": "Perfil de calidad inválido"},
            401: {"description": "Autenticación requerida"},
            413: {"description": "El archivo supera el tamaño permitido"},
        },
    )
    async def create_transcription_job(
        file: UploadFile = File(...),
        language: Optional[str] = Form(None),
        profile: str = Form("balanced"),
        title: Optional[str] = Form(None),
        tags: Optional[str] = Form(None),
        diarization: bool = Form(False),
        word_timestamps: bool = Form(True),
        user: AuthenticatedUser = Depends(get_current_user),
    ) -> TranscriptResponse:
        if profile not in QUALITY_PROFILES:
            raise HTTPException(status_code=400, detail="Invalid quality profile")
        queue, used_fallback = _obtain_queue()

        storage = S3StorageClient()
        storage.ensure_buckets()

        audio_key = f"{user.id}/{uuid.uuid4()}-{file.filename}"
        storage.upload_audio(file.file, audio_key)

        primary_profile_id = (
            user.profiles[0].id if getattr(user, "profiles", []) else None
        )
        enqueued_at = datetime.now(UTC).isoformat()
        job = queue.enqueue(  # type: ignore[call-arg]
            tasks.transcribe_job,
            audio_key,
            language=language,
            profile_id=primary_profile_id,
            user_id=user.id,
            quality_profile=profile,
            meta={
                "status": "queued",
                "progress": 0,
                "segment": 0,
                "user_id": user.id,
                "quality_profile": profile,
                "queued_at": enqueued_at,
                "updated_at": enqueued_at,
            },
            job_timeout=getattr(settings, "rq_job_timeout", None),
            result_ttl=getattr(settings, "rq_result_ttl", 86400),
            failure_ttl=getattr(settings, "rq_failure_ttl", 3600),
        )
        if getattr(job, "meta", None) is not None:
            job.meta.setdefault("status", "queued")
            job.meta.setdefault("progress", 0)
            job.meta.setdefault("segment", 0)
            job.meta.setdefault("user_id", user.id)
            job.meta.setdefault("quality_profile", profile)
            job.meta.setdefault("queued_at", enqueued_at)
            job.meta["updated_at"] = enqueued_at
            try:
                job.save_meta()
            except Exception:  # pragma: no cover - defensive when using fallback queue
                pass
        try:
            QUEUE_LENGTH.set(float(_queue_length(queue)))
        except Exception:  # pragma: no cover - defensive
            QUEUE_LENGTH.set(0)

        filename = file.filename or "audio.wav"
        derived_title = title or Path(filename).stem
        tag_list = _split_tags(tags)
        meta_notes = {
            "diarization": diarization,
            "word_timestamps": word_timestamps,
        }
        with session_scope() as session:
            transcript = Transcript(
                user_id=user.id,
                profile_id=primary_profile_id,
                job_id=job.id,
                audio_key=audio_key,
                status="queued",
                language=language,
                quality_profile=profile,
                title=derived_title,
                tags=_join_tags(tag_list),
            )
            transcript.segments = json.dumps([])
            session.add(transcript)
            session.flush()
            if getattr(job, "meta", None) is not None:
                job.meta["transcript_id"] = transcript.id
                try:
                    job.save_meta()
                except Exception:  # pragma: no cover - fallback queue
                    pass
            log_payload = {
                "job_id": job.id,
                "audio_key": audio_key,
                "user_id": user.id,
                "quality_profile": profile,
                "meta": meta_notes,
            }
            if used_fallback:
                log_payload["queue_backend"] = "memory"
            logger.info("Queued transcription job", extra=log_payload)

        return TranscriptResponse(
            job_id=job.id, status="queued", quality_profile=profile
        )

    @app.get(
        "/transcribe/{job_id}",
        summary="Escuchar el stream SSE de una transcripción",
        description=(
            "Devuelve un stream de eventos Server-Sent Events (`text/event-stream`) con los "
            "deltas, snapshots, latidos y evento final de la transcripción."
        ),
        tags=["Transcripciones"],
        responses={
            200: {
                "description": "Stream abierto",
                "content": {"text/event-stream": {}},
            },
            401: {"description": "Autenticación requerida"},
            404: {"description": "Trabajo no encontrado"},
        },
    )
    async def stream_transcription(
        job_id: str, user: AuthenticatedUser = Depends(get_current_user)
    ) -> EventSourceResponse:

        async def event_generator() -> AsyncGenerator[Dict[str, Any], None]:
            yield {"retry": 5000}
            try:
                async for event in _stream_job(job_id, expected_user_id=user.id):
                    yield event
            except ClientDisconnect:  # pragma: no cover - network race
                logger.info(
                    "SSE client disconnected",
                    extra={"job_id": job_id, "user_id": user.id},
                )
            except asyncio.CancelledError:  # pragma: no cover - shutdown handling
                logger.info(
                    "SSE stream cancelled", extra={"job_id": job_id, "user_id": user.id}
                )
                raise

        return EventSourceResponse(
            event_generator(),
            ping=10.0,
            headers={
                "Cache-Control": "no-cache",
                "X-Accel-Buffering": "no",
            },
        )

    @app.get(
        "/jobs/{job_id}",
        summary="Consultar el estado de una transcripción en cola",
        description="Devuelve el estado más reciente del job y metadatos auxiliares como progreso y URL firmada.",
        tags=["Transcripciones"],
        responses={
            200: {"description": "Estado del trabajo recuperado"},
            401: {"description": "Autenticación requerida"},
            404: {"description": "Trabajo no encontrado"},
        },
    )
    async def get_job_status(
        job_id: str, user: AuthenticatedUser = Depends(get_current_user)
    ) -> JSONResponse:
        queue, _ = _obtain_queue()
        job = queue.fetch_job(job_id)
        if job is None:
            raise HTTPException(status_code=404, detail="Job not found")
        meta: Dict = getattr(job, "meta", {}) or {}
        if meta.get("user_id") not in {None, user.id}:
            raise HTTPException(status_code=404, detail="Job not found")
        try:
            status = meta.get("status") or job.get_status(refresh=False)
        except Exception:  # pragma: no cover - defensive
            status = meta.get("status", "unknown")
        payload: Dict[str, Optional[object]] = {
            "job_id": job.id,
            "status": status,
            "progress": meta.get("progress", 0),
            "segment": meta.get("segment"),
            "transcript_id": meta.get("transcript_id"),
            "quality_profile": meta.get("quality_profile"),
            "updated_at": meta.get("updated_at"),
        }
        if meta.get("error_message"):
            payload["error_message"] = meta.get("error_message")
        transcript_key = meta.get("transcript_key")
        if transcript_key:
            storage = S3StorageClient()
            payload["transcript_url"] = storage.create_presigned_url(
                transcript_key,
                expires_in=getattr(settings, "s3_presigned_ttl", 86400),
            )
        return JSONResponse(payload)

    @app.get(
        "/transcripts",
        response_model=List[TranscriptSummary],
        summary="Listar transcripciones",
        description=(
            "Devuelve las transcripciones del usuario autenticado con filtros opcionales por "
            "estado y búsqueda."
        ),
        tags=["Transcripciones"],
        responses={
            200: {"description": "Listado recuperado"},
            401: {"description": "Autenticación requerida"},
        },
    )
    async def list_transcripts(
        search: Optional[str] = Query(
            None, description="Texto libre para filtrar títulos o etiquetas"
        ),
        status: Optional[str] = Query(None, description="Filtra por estado"),
        user: AuthenticatedUser = Depends(get_current_user),
    ) -> List[TranscriptSummary]:
        with session_scope() as session:
            items = (
                session.query(Transcript)
                .filter(Transcript.user_id == user.id)
                .order_by(Transcript.created_at.desc())
                .all()
            )
        results: List[TranscriptSummary] = []
        for transcript in items:
            if status and transcript.status != status:
                continue
            tags = _split_tags(transcript.tags)
            if search:
                haystack = " ".join(
                    filter(
                        None, [transcript.title, transcript.language, ",".join(tags)]
                    )
                )
                if search.lower() not in haystack.lower():
                    continue
            results.append(_transcript_to_summary(transcript))
        return results

    @app.get(
        "/transcripts/{transcript_id}",
        response_model=TranscriptDetail,
        summary="Obtener detalle de una transcripción",
        description="Incluye segmentos, metadatos y URL firmada cuando está disponible.",
        tags=["Transcripciones"],
        responses={
            200: {"description": "Transcripción encontrada"},
            401: {"description": "Autenticación requerida"},
            404: {"description": "Transcripción no encontrada"},
        },
    )
    async def get_transcript(
        transcript_id: int, user: AuthenticatedUser = Depends(get_current_user)
    ) -> TranscriptDetail:
        with session_scope() as session:
            transcript = (
                session.query(Transcript)
                .filter(Transcript.id == transcript_id, Transcript.user_id == user.id)
                .one_or_none()
            )
            if transcript is None:
                raise HTTPException(status_code=404, detail="Transcript not found")
        return _transcript_to_detail(transcript)

    @app.patch(
        "/transcripts/{transcript_id}",
        response_model=TranscriptDetail,
        summary="Actualizar metadatos de una transcripción",
        description="Permite ajustar título, etiquetas, notas y perfil de calidad asociado.",
        tags=["Transcripciones"],
        responses={
            200: {"description": "Transcripción actualizada"},
            400: {"description": "Solicitud inválida"},
            401: {"description": "Autenticación requerida"},
            404: {"description": "Transcripción no encontrada"},
        },
    )
    async def update_transcript_metadata(
        transcript_id: int,
        payload: TranscriptUpdateRequest,
        user: AuthenticatedUser = Depends(get_current_user),
    ) -> TranscriptDetail:
        if not any(
            value is not None
            for value in (
                payload.title,
                payload.tags,
                payload.notes,
                payload.quality_profile,
            )
        ):
            raise HTTPException(status_code=400, detail="No fields provided")
        if payload.quality_profile and payload.quality_profile not in QUALITY_PROFILES:
            raise HTTPException(status_code=400, detail="Invalid quality profile")

        with session_scope() as session:
            transcript = (
                session.query(Transcript)
                .filter(Transcript.id == transcript_id, Transcript.user_id == user.id)
                .one_or_none()
            )
            if transcript is None:
                raise HTTPException(status_code=404, detail="Transcript not found")

            if payload.title is not None:
                new_title = payload.title.strip()
                transcript.title = new_title or None
            if payload.tags is not None:
                tags_payload = payload.tags
                if isinstance(tags_payload, str):
                    tags_list = _split_tags(tags_payload)
                else:
                    tags_list = [
                        item.strip() for item in tags_payload if str(item).strip()
                    ]
                transcript.tags = _join_tags(tags_list)
            if payload.notes is not None:
                notes_value = payload.notes.strip()
                transcript.notes = notes_value or None
            if payload.quality_profile is not None:
                transcript.quality_profile = payload.quality_profile

            transcript.updated_at = datetime.now(UTC)
            session.add(transcript)
            session.commit()
            session.refresh(transcript)

        return _transcript_to_detail(transcript)

    @app.delete(
        "/transcripts/{transcript_id}",
        status_code=204,
        response_class=Response,
        summary="Eliminar una transcripción",
        description="Elimina la transcripción y los blobs asociados del almacenamiento.",
        tags=["Transcripciones"],
        responses={
            204: {"description": "Transcripción eliminada"},
            401: {"description": "Autenticación requerida"},
            404: {"description": "Transcripción no encontrada"},
        },
    )
    async def delete_transcript(
        transcript_id: int, user: AuthenticatedUser = Depends(get_current_user)
    ) -> Response:
        with session_scope() as session:
            transcript = (
                session.query(Transcript)
                .filter(Transcript.id == transcript_id, Transcript.user_id == user.id)
                .one_or_none()
            )
            if transcript is None:
                raise HTTPException(status_code=404, detail="Transcript not found")

            audio_key = transcript.audio_key
            transcript_key = getattr(transcript, "transcript_key", None)
            session.delete(transcript)
            session.commit()

        storage = S3StorageClient()
        if audio_key:
            try:
                storage.delete_audio(audio_key)
            except Exception:  # pragma: no cover - clean up best effort
                logger.warning(
                    "Failed to delete audio asset", extra={"audio_key": audio_key}
                )
        if transcript_key:
            try:
                storage.delete_transcript(transcript_key)
            except Exception:  # pragma: no cover - clean up best effort
                logger.warning(
                    "Failed to delete transcript asset",
                    extra={"transcript_key": transcript_key},
                )
        logger.info(
            "Deleted transcript",
            extra={
                "transcript_id": transcript_id,
                "audio_key": audio_key,
                "transcript_key": transcript_key,
            },
        )
        return Response(status_code=204)

    def _segments_to_srt(segments: List[dict]) -> str:
        lines: List[str] = []
        for idx, segment in enumerate(segments, start=1):
            start = float(segment.get("start", 0))
            end = float(segment.get("end", 0))
            text = segment.get("text", "").strip()
            start_ts = str(datetime.utcfromtimestamp(start).time())[:12]
            end_ts = str(datetime.utcfromtimestamp(end).time())[:12]
            lines.extend(
                [
                    str(idx),
                    f"{start_ts.replace('.', ',')} --> {end_ts.replace('.', ',')}",
                    text,
                    "",
                ]
            )
        return "\n".join(lines).strip()

    @app.get(
        "/transcripts/{transcript_id}/download",
        summary="Descargar transcripción en archivo",
        description="Genera la transcripción en formato TXT, Markdown o SRT y entrega un archivo descargable.",
        tags=["Transcripciones"],
        responses={
            200: {
                "description": "Archivo generado",
                "content": {
                    "text/plain": {},
                    "application/x-subrip": {},
                },
            },
            401: {"description": "Autenticación requerida"},
            404: {"description": "Transcripción no encontrada"},
        },
    )
    async def download_transcript(
        transcript_id: int,
        format: str = Query("txt", enum=["txt", "md", "srt"]),
        user: AuthenticatedUser = Depends(get_current_user),
    ) -> ResponseType:
        with session_scope() as session:
            transcript = (
                session.query(Transcript)
                .filter(Transcript.id == transcript_id, Transcript.user_id == user.id)
                .one_or_none()
            )
            if transcript is None or not transcript.transcript_key:
                raise HTTPException(status_code=404, detail="Transcript not found")
        storage = S3StorageClient()
        content = storage.download_transcript(transcript.transcript_key)
        if content is None:
            raise HTTPException(status_code=404, detail="Transcript blob missing")
        filename = f"transcript-{transcript.id}.{format}"
        media_type = "text/plain"
        if format == "md":
            header = f"# {transcript.title or 'Transcripción'}\n\n"
            details = (
                f"- Idioma: {transcript.language or 'desconocido'}\n"
                f"- Perfil: {transcript.quality_profile or 'n/a'}\n\n"
            )
            content = header + details + content
        elif format == "srt":
            detail = _transcript_to_detail(transcript, include_url=False)
            content = _segments_to_srt(detail.segments)
            media_type = "application/x-subrip"
        response = Response(content=content, media_type=media_type)
        response.headers["Content-Disposition"] = f"attachment; filename={filename}"
        return response

    @app.post(
        "/transcripts/{transcript_id}/export",
        summary="Exportar una transcripción",
        description="Encola la exportación de la transcripción hacia Notion, Trello u otro destino webhook.",
        tags=["Integraciones"],
        responses={
            200: {"description": "Exportación encolada"},
            400: {"description": "Destino no soportado"},
            401: {"description": "Autenticación requerida"},
            404: {"description": "Transcripción no encontrada"},
        },
    )
    async def export_transcript(
        transcript_id: int,
        payload: TranscriptExportRequest = Body(...),
        user: AuthenticatedUser = Depends(get_current_user),
    ) -> JSONResponseType:
        allowed_destinations = {"notion", "trello", "webhook"}
        if payload.destination not in allowed_destinations:
            raise HTTPException(status_code=400, detail="Unsupported destination")
        with session_scope() as session:
            transcript = (
                session.query(Transcript)
                .filter(Transcript.id == transcript_id, Transcript.user_id == user.id)
                .one_or_none()
            )
            if transcript is None:
                raise HTTPException(status_code=404, detail="Transcript not found")
        logger.info(
            "Exporting transcript",
            extra={
                "transcript_id": transcript_id,
                "destination": payload.destination,
                "format": payload.format,
            },
        )
        return JSONResponse(
            {
                "status": "queued",
                "destination": payload.destination,
                "format": payload.format,
            }
        )

    @app.get(
        "/healthz",
        summary="Healthcheck básico",
        description="Devuelve un estado mínimo con marca temporal para comprobar que la API responde.",
        tags=["Monitorización"],
        responses={200: {"description": "Servicio operativo"}},
    )
    async def healthcheck() -> JSONResponseType:
        _sample_gpu_usage()
        return JSONResponse({"status": "ok", "time": datetime.now(UTC).isoformat()})

    @app.get(
        "/profiles",
        response_model=ProfilesResponse,
        summary="Listar perfiles de calidad",
        description="Recupera perfiles predefinidos y personalizados disponibles para el usuario.",
        tags=["Configuración"],
        responses={
            200: {"description": "Perfiles recuperados"},
            401: {"description": "Autenticación requerida"},
        },
    )
    async def get_profiles(
        user: AuthenticatedUser = Depends(get_current_user),
    ) -> ProfilesResponse:
        with session_scope() as session:
            db_profiles = (
                session.query(Profile)
                .filter(Profile.user_id == user.id)
                .order_by(Profile.created_at.asc())
                .all()
            )
        quality_profiles = [
            QualityProfileSchema(
                id=profile_id,
                label=payload["label"],
                description=payload.get("description"),
                latency_hint_ms=payload.get("latency_hint_ms"),
                cost_factor=(
                    float(payload["cost_factor"])
                    if payload.get("cost_factor") is not None
                    else None
                ),
            )
            for profile_id, payload in QUALITY_PROFILES.items()
        ]
        account_profiles = [ProfileRead.model_validate(item) for item in db_profiles]
        return ProfilesResponse(
            quality_profiles=quality_profiles,
            account_profiles=account_profiles,
        )

    @app.get(
        "/config",
        response_model=AppConfigResponse,
        summary="Configurar la SPA",
        description="Expone límites de subida, modo de cola, flags SSE y estado del almacenamiento para la SPA.",
        tags=["Configuración"],
        responses={200: {"description": "Configuración actual"}},
    )
    async def get_config() -> AppConfigResponse:
        settings = _settings()
        storage = S3StorageClient()
        storage_mode = "local" if getattr(storage, "_local_mode", False) else "remote"
        metrics_enabled = False
        if app is not None:
            metrics_enabled = bool(getattr(app.state, "metrics_enabled", False))
        features = {
            "storage": {"mode": storage_mode},
            "sse": {"ping_interval": 10.0, "retry_ms": 5000},
            "queue": {"backend": getattr(settings, "queue_backend", "auto")},
        }
        storage_ready = False
        if app is not None:
            storage_ready = bool(getattr(app.state, "storage_ready", False))
        return AppConfigResponse(
            app_name=settings.app_name,
            max_upload_size_mb=getattr(settings, "max_upload_size_mb", 0),
            queue_backend=getattr(settings, "queue_backend", "auto"),
            sse_ping_interval=10.0,
            sse_retry_delay_ms=5000,
            metrics_enabled=metrics_enabled,
            spa_routes=SPA_ROUTE_HINTS,
            storage_ready=storage_ready,
            features=features,
        )

    @app.get("/", response_class=HTMLResponse, include_in_schema=False)
    async def root() -> HTMLResponseType:
        return _spa_index()

    @app.get("/{full_path:path}", include_in_schema=False)
    async def spa_router(full_path: str) -> ResponseType:
        candidate = FRONTEND_DIST / full_path
        if full_path and candidate.exists() and candidate.is_file():
            if isinstance(FileResponse, type):
                return FileResponse(candidate)
            return HTMLResponse(candidate.read_text(encoding="utf-8"))
        normalized = full_path.strip("/")
        if normalized:
            protected_prefixes = API_ROUTE_PREFIXES
            if app is not None:
                protected_prefixes = getattr(
                    app.state, "spa_protected_prefixes", API_ROUTE_PREFIXES
                )
            for prefix in protected_prefixes:
                if normalized == prefix or normalized.startswith(f"{prefix}/"):
                    raise HTTPException(status_code=404, detail="Not Found")
        return _spa_index()

    if FRONTEND_DIST.exists():
        app.mount(
            "/",
            StaticFiles(directory=FRONTEND_DIST, html=True, check_dir=False),
            name="frontend-dist",
        )


def create_app() -> FastAPIApp:
    if app is None:
        raise RuntimeError("FastAPI is not available")
    _configure_cors(app, _settings())
    return app<|MERGE_RESOLUTION|>--- conflicted
+++ resolved
@@ -267,11 +267,7 @@
         mw for mw in app_obj.user_middleware if mw.cls is not CORSMiddleware
     ]
     if cors_kwargs:
-<<<<<<< HEAD
         app_obj.user_middleware.append(Middleware(CORSMiddleware, **cors_kwargs))
-=======
-        app_obj.add_middleware(CORSMiddleware, **cors_kwargs)
->>>>>>> 980216a0
     app_obj.state.frontend_origin = settings.frontend_origin
     app_obj.state.frontend_origin_regex = settings.frontend_origin_regex
     app_obj.middleware_stack = app_obj.build_middleware_stack()
