--- conflicted
+++ resolved
@@ -122,13 +122,7 @@
         expires_delta or timedelta(minutes=settings.jwt_expiration_minutes)
     )
     to_encode.update({"exp": int(expire.timestamp())})
-<<<<<<< HEAD
     return encode_jwt(to_encode, settings.jwt_secret, algorithm=settings.jwt_algorithm)
-=======
-    return encode_jwt(
-        to_encode, settings.jwt_secret_key, algorithm=settings.jwt_algorithm
-    )
->>>>>>> 153f10be
 
 
 def authenticate_user(session: Session, email: str, password: str) -> Optional[User]:
