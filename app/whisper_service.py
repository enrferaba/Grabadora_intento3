--- conflicted
+++ resolved
@@ -1096,14 +1096,10 @@
         if self._model is not None and progress_callback:
             progress_callback(
                 100,
-<<<<<<< HEAD
                 (
                     "WhisperX listo en "
                     f"{self._normalize_device(self.device_preference or settings.whisper_device)}."
                 ),
-=======
-                f"WhisperX listo en {self._normalize_device(self.device_preference or settings.whisper_device)}.",
->>>>>>> 153f10be
             )
 
     def _estimate_duration(self, audio_path: Path) -> Optional[float]:
