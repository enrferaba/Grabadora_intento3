"""Herramienta de diagnóstico para comprobar dependencias y tooling.

Ejecuta comprobaciones rápidas sobre dependencias de Python, utilidades de
terminal y estado del frontend. Opcionalmente puede instalar paquetes que
falten mediante pip y lanzar `npm install` en la carpeta `frontend/`.
"""

from __future__ import annotations

import argparse
import importlib.util
import os
import re
import shutil
import socket
import subprocess
import sys
from dataclasses import dataclass
from pathlib import Path
from typing import Iterable, List

MIN_PYTHON = (3, 10)
MIN_NODE = (20, 0, 0)
DEFAULT_PORTS = {
    8000: "API FastAPI",
    5173: "Frontend Vite",
    9000: "MinIO",
}


@dataclass
class CheckResult:
    """Representa el resultado de una comprobación."""

    name: str
    ok: bool
    remedy: str
    details: str | None = None

    def render(self) -> str:
        prefix = "✅" if self.ok else "❌"
        line = f"{prefix} {self.name}"
        if not self.ok:
            line += f"\n   Sugerencia: {self.remedy}"
            if self.details:
                line += f"\n   Detalle: {self.details}"
        elif self.details:
            line += f"\n   Detalle: {self.details}"
        return line


PYTHON_REQUIREMENTS = {
    "fastapi": "fastapi[standard]",
    "uvicorn": "uvicorn[standard]",
    "sqlalchemy": "sqlalchemy",
    "alembic": "alembic",
    "redis": "redis",
    "rq": "rq",
    "boto3": "boto3",
    "faster_whisper": "faster-whisper",
    "sse_starlette": "sse-starlette",
    "prometheus_client": "prometheus-client",
    "structlog": "structlog",
    "jose": "python-jose[cryptography]",
    "multipart": "python-multipart",
}


CLI_REQUIREMENTS = {
    "docker": "Instala Docker Desktop o el motor de Docker.",
    "docker compose": "Activa Docker Compose V2 (incluido en Docker Desktop >= 3.4).",
    "npm": "Instala Node.js LTS desde https://nodejs.org/.",
}

FFMPEG_REMEDY = "Instala FFmpeg y asegúrate de que 'ffmpeg' esté en el PATH."


def _parse_version(raw: str) -> tuple[int, int, int]:
    match = re.search(r"(\d+)\.(\d+)\.(\d+)", raw)
    if not match:
        return (0, 0, 0)
    major, minor, patch = match.groups()
    return int(major), int(minor), int(patch)


def check_python_packages() -> List[CheckResult]:
    results: List[CheckResult] = []
    for module, requirement in PYTHON_REQUIREMENTS.items():
        spec = importlib.util.find_spec(module)
        results.append(
            CheckResult(
                name=f"Módulo de Python '{module}'",
                ok=spec is not None,
                remedy=f"pip install {requirement}",
            )
        )
    return results


def check_python_runtime() -> CheckResult:
    version = sys.version_info
    interpreter = Path(sys.executable)
    ok = version >= MIN_PYTHON
    details: str | None = None
    if not ok:
        details = f"Se detectó Python {version.major}.{version.minor}.{version.micro}."
    elif "WindowsApps" in interpreter.parts:
        ok = False
        details = f"El intérprete activo es {interpreter}."
    remedy = "Activa el entorno virtual del proyecto con Python 3.11+ y desactiva los alias de la Microsoft Store."
    return CheckResult(
        name="Intérprete de Python compatible",
        ok=ok,
        remedy=remedy,
        details=details,
    )


def check_node_runtime() -> CheckResult:
    node = shutil.which("node")
    if node is None:
        return CheckResult(
            name="Node.js >= 20 LTS",
            ok=False,
            remedy="Instala Node.js 20 LTS desde https://nodejs.org/",
            details="No se encontró el ejecutable 'node' en PATH.",
        )
    try:
        raw = subprocess.check_output([node, "--version"], text=True).strip()
    except Exception as exc:  # pragma: no cover - depende del entorno
        return CheckResult(
            name="Node.js >= 20 LTS",
            ok=False,
            remedy="Reinstala Node.js o añade el binario correcto al PATH.",
            details=str(exc),
        )
    version = _parse_version(raw)
    ok = version >= MIN_NODE
    return CheckResult(
        name="Node.js >= 20 LTS",
        ok=ok,
        remedy="Actualiza Node.js a la versión 20 LTS o superior.",
        details=f"Versión detectada: {raw}",
    )


def check_cli_tools() -> List[CheckResult]:
    results: List[CheckResult] = []
    for command, remedy in CLI_REQUIREMENTS.items():
        if command == "docker compose":
            has_compose = shutil.which("docker") is not None and _has_docker_compose()
            results.append(
                CheckResult(name="docker compose", ok=has_compose, remedy=remedy)
            )
            continue
        results.append(
            CheckResult(
                name=command, ok=shutil.which(command) is not None, remedy=remedy
            )
        )
    return results


def check_frontend_ready() -> CheckResult:
    node_modules = Path("frontend/node_modules")
    lock_file = Path("frontend/package-lock.json")
    ok = node_modules.exists() and lock_file.exists()
    return CheckResult(
        name="Dependencias de frontend instaladas",
        ok=ok,
        remedy="Ejecuta 'npm install' dentro de la carpeta frontend/",
        details=None if ok else "No se encontró 'frontend/node_modules/'.",
    )


def check_ffmpeg_available() -> CheckResult:
    ok = shutil.which("ffmpeg") is not None
    return CheckResult(
        name="FFmpeg disponible",
        ok=ok,
        remedy=FFMPEG_REMEDY,
        details=None if ok else "Añade el ejecutable 'ffmpeg' al PATH del sistema.",
    )


def check_gpu_status() -> CheckResult:
    command = shutil.which("nvidia-smi")
    if command is None:
        return CheckResult(
            name="nvidia-smi disponible",
            ok=True,
            remedy="Instala los drivers de NVIDIA si deseas usar GPU (opcional).",
            details="No se detectó 'nvidia-smi'; se asumirá ejecución por CPU.",
        )
    try:
        output = subprocess.check_output(
            [command, "--query-gpu=name,memory.total", "--format=csv,noheader"],
            text=True,
        ).strip()
        details = output or "Sin GPUs listadas"
        ok = bool(output)
    except Exception as exc:  # pragma: no cover - depende del entorno
        return CheckResult(
            name="nvidia-smi disponible",
            ok=False,
            remedy="Verifica que los drivers NVIDIA estén correctamente instalados.",
            details=str(exc),
        )
    return CheckResult(
        name="nvidia-smi disponible",
        ok=ok,
        remedy="Conecta una GPU NVIDIA compatible o revisa la instalación del driver.",
        details=details,
    )


def check_frontend_build() -> CheckResult:
    dist_dir = Path("frontend/dist")
    index_file = dist_dir / "index.html"
    ok = dist_dir.exists() and index_file.exists()
    return CheckResult(
        name="Build de frontend generado",
        ok=ok,
        remedy="Ejecuta 'npm run build' dentro de frontend/ para crear la carpeta dist/.",
        details=None if ok else "No se encontró 'frontend/dist/index.html'.",
    )


def _load_settings():
    try:
        from app.config import get_settings  # type: ignore

        return get_settings()
    except Exception:
        return None


def check_env_variables(settings) -> List[CheckResult]:
    results: List[CheckResult] = []
    secret_value = settings.jwt_secret
    secret_ok = secret_value not in {
        "",
        "please-change-this-secret",
        "change-me",
        "super-secret",
    }
    results.append(
        CheckResult(
            name="JWT secret configurado",
            ok=secret_ok,
            remedy="Define GRABADORA_JWT_SECRET_KEY en .env con un valor aleatorio.",
            details=None if secret_ok else "Establece un secreto distinto al de ejemplo.",
        )
    )
    db_ok = bool(settings.database_url)
    results.append(
        CheckResult(
            name="Cadena de base de datos definida",
            ok=db_ok,
            remedy="Configura GRABADORA_DATABASE_URL con SQLite, PostgreSQL u otra base soportada.",
            details=settings.database_url if db_ok else "Sin cadena de conexión.",
        )
    )
    access_ok = bool(getattr(settings, "s3_access_key", ""))
    results.append(
        CheckResult(
            name="Credenciales de acceso a S3",
            ok=access_ok,
            remedy="Establece GRABADORA_S3_ACCESS_KEY en el archivo .env.",
            details=None if access_ok else "Falta la clave de acceso a S3/MinIO.",
        )
    )
    secret_key = getattr(settings, "s3_secret_key", None)
    secret_ok = bool(getattr(secret_key, "get_secret_value", lambda: "")())
    results.append(
        CheckResult(
            name="Clave secreta de S3 definida",
            ok=secret_ok,
            remedy="Completa GRABADORA_S3_SECRET_KEY con el secreto de MinIO/S3.",
            details=None if secret_ok else "Se requiere la clave secreta de S3.",
        )
    )
    bucket_audio_ok = bool(getattr(settings, "s3_bucket_audio", ""))
    bucket_tx_ok = bool(getattr(settings, "s3_bucket_transcripts", ""))
    results.append(
        CheckResult(
            name="Buckets de S3 configurados",
            ok=bucket_audio_ok and bucket_tx_ok,
            remedy="Configura GRABADORA_S3_BUCKET_AUDIO y GRABADORA_S3_BUCKET_TRANSCRIPTS.",
            details=None if bucket_audio_ok and bucket_tx_ok else "Asegúrate de definir ambos buckets.",
        )
    )
    return results


def check_ports_available(ports: dict[int, str]) -> CheckResult:
    busy: List[str] = []
    for port, label in ports.items():
        sock = socket.socket(socket.AF_INET, socket.SOCK_STREAM)
        try:
            sock.setsockopt(socket.SOL_SOCKET, socket.SO_REUSEADDR, 1)
            sock.bind(("127.0.0.1", port))
        except OSError as exc:
            busy.append(f"{port} ({label}): {exc}")
        finally:
            try:
                sock.close()
            except OSError:
                pass
    ok = not busy
    details = "Todos los puertos están libres." if ok else "; ".join(busy)
    return CheckResult(
        name="Puertos disponibles",
        ok=ok,
        remedy="Libera los puertos ocupados o ajusta los puertos en el archivo .env.",
        details=details,
    )


def check_redis_connection(url: str) -> CheckResult:
    try:
        from redis import Redis  # type: ignore
    except ImportError:
        return CheckResult(
            name="Redis accesible",
            ok=False,
            remedy="Instala la dependencia 'redis' y asegúrate de que el servicio esté levantado.",
            details="No se pudo importar la librería redis.",
        )
    try:
        client = Redis.from_url(url)
        client.ping()
        return CheckResult(
            name="Redis accesible", ok=True, remedy="Redis responde al ping."
        )
    except Exception as exc:  # pragma: no cover - depende del entorno
        return CheckResult(
            name="Redis accesible",
            ok=False,
            remedy="Arranca Redis o ajusta GRABADORA_REDIS_URL.",
            details=str(exc),
        )


def check_database_connection(url: str) -> CheckResult:
    try:
        from sqlalchemy import create_engine  # type: ignore
    except ImportError:
        return CheckResult(
            name="Base de datos disponible",
            ok=False,
            remedy="Instala SQLAlchemy para validar la conexión a la base de datos.",
            details="No se pudo importar SQLAlchemy.",
        )
    engine = create_engine(url, future=True)
    try:
        with engine.connect():
            pass
        return CheckResult(
            name="Base de datos disponible",
            ok=True,
            remedy="Conexión establecida correctamente.",
        )
    except Exception as exc:  # pragma: no cover - depende del entorno
        return CheckResult(
            name="Base de datos disponible",
            ok=False,
            remedy="Arranca la base de datos o corrige la cadena DATABASE_URL.",
            details=str(exc),
        )


def check_s3_connection(
<<<<<<< HEAD
    endpoint_url: str,
    access_key: str,
    secret_key: str,
    region: str,
    buckets: Iterable[str],
=======
    endpoint_url: str, access_key: str, secret_key: str, region: str
>>>>>>> 153f10be
) -> CheckResult:
    try:
        import boto3  # type: ignore
    except ImportError:
        return CheckResult(
            name="S3/MinIO accesible",
            ok=False,
            remedy="Instala boto3 para verificar el almacenamiento.",
            details="No se pudo importar boto3.",
        )
    try:
        client = boto3.client(
            "s3",
            endpoint_url=endpoint_url,
            region_name=region,
            aws_access_key_id=access_key,
            aws_secret_access_key=secret_key,
        )
<<<<<<< HEAD
        response = client.list_buckets()
        available = {bucket.get("Name") for bucket in response.get("Buckets", [])}
        missing = [bucket for bucket in buckets if bucket not in available]
        if missing:
            return CheckResult(
                name="S3/MinIO accesible",
                ok=False,
                remedy="Crea los buckets configurados o revisa los permisos del usuario de S3.",
                details=f"Faltan los buckets: {', '.join(missing)}",
            )
=======
        client.list_buckets()
>>>>>>> 153f10be
        return CheckResult(
            name="S3/MinIO accesible",
            ok=True,
            remedy="El endpoint respondió correctamente.",
<<<<<<< HEAD
            details=f"Buckets disponibles: {', '.join(sorted(available))}",
=======
>>>>>>> 153f10be
        )
    except Exception as exc:  # pragma: no cover - depende del entorno
        return CheckResult(
            name="S3/MinIO accesible",
            ok=False,
            remedy="Arranca MinIO o ajusta las credenciales de S3.",
            details=str(exc),
        )


def _has_docker_compose() -> bool:
    try:
        result = subprocess.run(
            ["docker", "compose", "version"],
            stdout=subprocess.PIPE,
            stderr=subprocess.PIPE,
            check=False,
        )
        return result.returncode == 0
    except FileNotFoundError:
        return False


def install_missing_python(packages: Iterable[str]) -> None:
    missing = [pkg for pkg in packages if importlib.util.find_spec(pkg) is None]
    if not missing:
        print("Todas las dependencias de Python ya están instaladas.")
        return
    print("Instalando dependencias de Python que faltan...")
    for module in missing:
        requirement = PYTHON_REQUIREMENTS[module]
        print(f"  -> {requirement}")
        subprocess.run(
            [sys.executable, "-m", "pip", "install", requirement], check=False
        )


def ensure_frontend_dependencies() -> None:
    npm_path = shutil.which("npm")
    if npm_path is None:
        print(
            "No se pudo ejecutar 'npm install' porque 'npm' no está disponible en PATH."
        )
        print("Instala Node.js o añade 'npm' al PATH y vuelve a intentarlo.")
        return

    print("Instalando dependencias de frontend (npm install)...")
    subprocess.run([npm_path, "install"], cwd=Path("frontend"), check=False)


def run_checks(
    install_missing: bool = False, fix_frontend: bool = False, *, mode: str = "auto"
) -> int:
    print("🔍 Comprobando entorno...")
    results: List[CheckResult] = []
    results.append(check_python_runtime())
    results.append(check_node_runtime())
    python_results = check_python_packages()
    results.extend(python_results)
    results.extend(check_cli_tools())
    frontend_result = check_frontend_ready()
    results.append(frontend_result)
    results.append(check_ffmpeg_available())
    results.append(check_gpu_status())
    results.append(check_frontend_build())

    settings = _load_settings()
    normalized_mode = mode
    if normalized_mode not in {"local", "stack"}:
        requested = os.getenv("GRABADORA_QUEUE_BACKEND", "auto").lower()
        if requested == "redis":
            normalized_mode = "stack"
        elif requested == "memory":
            normalized_mode = "local"
        else:
            normalized_mode = "local"

    if normalized_mode == "stack" and settings is not None:
        results.append(check_redis_connection(settings.redis_url))
        results.append(check_database_connection(settings.database_url))
        results.append(
            check_s3_connection(
                settings.s3_endpoint_url,
                settings.s3_access_key,
                settings.s3_secret_key.get_secret_value(),
                settings.s3_region_name,
                [settings.s3_bucket_audio, settings.s3_bucket_transcripts],
            )
        )
    if settings is not None:
        results.extend(check_env_variables(settings))

    results.append(check_ports_available(DEFAULT_PORTS))

    for item in results:
        print(item.render())

    if install_missing:
        install_missing_python(PYTHON_REQUIREMENTS.keys())
    if fix_frontend and not frontend_result.ok:
        ensure_frontend_dependencies()

    failures = sum(1 for item in results if not item.ok)
    if failures:
        print(
            f"\n❌ {failures} comprobación(es) no superadas. Consulta las sugerencias anteriores."
        )
    else:
        print("\n✅ Todo listo. Puedes ejecutar la plataforma.")
    return 0 if failures == 0 else 1


def parse_args(argv: list[str] | None = None) -> argparse.Namespace:
    parser = argparse.ArgumentParser(description="Verifica dependencias del proyecto.")
    parser.add_argument(
        "--install-missing",
        action="store_true",
        help="Intenta instalar las dependencias de Python ausentes usando pip.",
    )
    parser.add_argument(
        "--fix-frontend",
        action="store_true",
        help="Ejecuta 'npm install' en frontend/ si faltan dependencias de la SPA.",
    )
    parser.add_argument(
        "--mode",
        choices=["auto", "local", "stack"],
        default="auto",
        help="Determina si se deben comprobar servicios externos (stack) o solo dependencias locales.",
    )
    return parser.parse_args(argv)


def main(argv: list[str] | None = None) -> int:
    args = parse_args(argv)
    return run_checks(
        install_missing=args.install_missing,
        fix_frontend=args.fix_frontend,
        mode=args.mode,
    )


if __name__ == "__main__":  # pragma: no cover - ejecución directa
    sys.exit(main())<|MERGE_RESOLUTION|>--- conflicted
+++ resolved
@@ -371,15 +371,11 @@
 
 
 def check_s3_connection(
-<<<<<<< HEAD
     endpoint_url: str,
     access_key: str,
     secret_key: str,
     region: str,
     buckets: Iterable[str],
-=======
-    endpoint_url: str, access_key: str, secret_key: str, region: str
->>>>>>> 153f10be
 ) -> CheckResult:
     try:
         import boto3  # type: ignore
@@ -398,7 +394,6 @@
             aws_access_key_id=access_key,
             aws_secret_access_key=secret_key,
         )
-<<<<<<< HEAD
         response = client.list_buckets()
         available = {bucket.get("Name") for bucket in response.get("Buckets", [])}
         missing = [bucket for bucket in buckets if bucket not in available]
@@ -409,17 +404,11 @@
                 remedy="Crea los buckets configurados o revisa los permisos del usuario de S3.",
                 details=f"Faltan los buckets: {', '.join(missing)}",
             )
-=======
-        client.list_buckets()
->>>>>>> 153f10be
         return CheckResult(
             name="S3/MinIO accesible",
             ok=True,
             remedy="El endpoint respondió correctamente.",
-<<<<<<< HEAD
             details=f"Buckets disponibles: {', '.join(sorted(available))}",
-=======
->>>>>>> 153f10be
         )
     except Exception as exc:  # pragma: no cover - depende del entorno
         return CheckResult(
