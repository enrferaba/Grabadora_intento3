from __future__ import annotations

import json
import logging
import os
from pathlib import Path
<<<<<<< HEAD
from typing import TYPE_CHECKING, Any, Callable, Dict, Optional
=======
from typing import TYPE_CHECKING, Any, Callable, Optional
>>>>>>> dbdb9de6

try:  # pragma: no cover - optional dependency
    from faster_whisper import WhisperModel as _WhisperModel
except ImportError:  # pragma: no cover - optional dependency
    _WhisperModel = None  # type: ignore

if TYPE_CHECKING:  # pragma: no cover
    from faster_whisper import WhisperModel
else:
    WhisperModel = Any

from app.config import get_settings

logger = logging.getLogger(__name__)


Quantization = str
TokenCallback = Callable[[dict[str, Any]], None]


class TranscriptionService:
    """Service responsible for running faster-whisper inference."""

    def __init__(
        self,
        model_size: str | None = None,
        quantization: Quantization | None = None,
        device: str | None = None,
        model_factory: Optional[Callable[..., WhisperModel]] = None,
        *,
        cache_dir: str | Path | None = None,
        download_options: Optional[Dict[str, Any]] = None,
    ) -> None:
        settings = get_settings()

        resolved_model_size = (model_size or settings.whisper_model_size or "medium").strip()
        if not resolved_model_size:
            resolved_model_size = "medium"

        resolved_device = (device or settings.whisper_device or "auto").strip().lower() or "auto"

        resolved_quantization = quantization or settings.transcription_quantization or "float16"

        compute_type_override = (settings.whisper_compute_type or "").strip() or None

        cache_root = cache_dir or settings.models_cache_dir or "models"
        cache_path = Path(cache_root).expanduser()
        try:
            cache_path.mkdir(parents=True, exist_ok=True)
        except OSError:  # pragma: no cover - filesystem permission edge case
            logger.exception("Unable to create model cache directory", extra={"path": str(cache_path)})
        else:
            os.environ.setdefault("CTranslate2_CACHE_DIR", str(cache_path))

        dl_options: Dict[str, Any] = {}
        if download_options:
            dl_options.update(download_options)
        dl_options.setdefault("cache_dir", str(cache_path))
        hf_token = getattr(settings, "huggingface_token", None)
        if hf_token and not dl_options.get("token"):
            dl_options["token"] = hf_token

        self.model_size = resolved_model_size
        self.quantization = resolved_quantization
        self.device = resolved_device
        self._model_factory = model_factory
        self._model: Optional[WhisperModel] = None
        self._compute_type_override = compute_type_override
        self._download_options = dl_options
        self._simulate = _WhisperModel is None and model_factory is None
        # validate quantization eagerly to fail-fast in misconfigured environments
        if self._compute_type_override is None:
            self._map_quantization(self.quantization)

    @property
    def model(self) -> WhisperModel:
        if self._model is None:
            compute_type = self._compute_type_override or self._map_quantization(self.quantization)
            factory = self._model_factory
            if factory is None:
                if _WhisperModel is None:  # pragma: no cover - dependency not installed
                    raise RuntimeError("faster-whisper is not installed")
                factory = _WhisperModel
            factory_kwargs: Dict[str, Any] = {
                "device": self.device,
                "compute_type": compute_type,
            }
            if self._download_options:
                factory_kwargs["download_options"] = dict(self._download_options)
            logger.info(
                "Loading faster-whisper model",
                extra={
                    "model": self.model_size,
                    "compute_type": compute_type,
                    "device": self.device,
                    "cache_dir": self._download_options.get("cache_dir"),
                },
            )
<<<<<<< HEAD
            self._model = factory(self.model_size, **factory_kwargs)
=======
            self._model = factory(
                self.model_size, device=self.device, compute_type=compute_type
            )
>>>>>>> dbdb9de6
        return self._model

    @staticmethod
    def _map_quantization(quantization: Quantization) -> str:
        mapping = {
            "float32": "float32",
            "float16": "float16",
            "int8": "int8_float16",
        }
        if quantization not in mapping:
            raise ValueError(f"Unsupported quantization: {quantization}")
        return mapping[quantization]

    def transcribe(
        self,
        audio_path: Path,
        token_callback: Optional[TokenCallback] = None,
        language: Optional[str] = None,
    ) -> dict:
        """Run inference and optionally stream delta tokens through ``token_callback``."""

        if self._simulate:
            return self._simulate_transcription(audio_path, token_callback, language)

        try:
            segments_iterable, info = self.model.transcribe(
                str(audio_path), language=language
            )
        except RuntimeError:
            # ``model`` property raises ``RuntimeError`` when faster-whisper is missing. In that
            # scenario we provide a deterministic simulated transcript so the rest of the app can
            # still be exercised locally.
            logger.warning("faster-whisper unavailable, returning simulated transcript")
            return self._simulate_transcription(audio_path, token_callback, language)
        except Exception:  # pragma: no cover - defensive fallback
            logger.exception(
                "Unable to run faster-whisper; returning simulated transcript"
            )
            return self._simulate_transcription(audio_path, token_callback, language)

        segments = list(segments_iterable)

        transcript_tokens: list[str] = []
        for segment_index, segment in enumerate(segments):
            start = float(getattr(segment, "start", 0.0) or 0.0)
            end = float(getattr(segment, "end", start) or start)
            for token in getattr(segment, "tokens", []) or []:
                text = getattr(token, "text", "") or ""
                if not text:
                    continue
                transcript_tokens.append(text)
                if token_callback:
                    payload = {
                        "text": text,
                        "t0": start,
                        "t1": end,
                        "segment": segment_index,
                    }
                    try:
                        token_callback(payload)
                    except Exception:  # pragma: no cover - defensive logging
                        logger.exception(
                            "Token callback raised",
                            extra={"payload": json.dumps(payload)},
                        )

        transcript_text = "".join(transcript_tokens).strip()
        logger.info(
            "Transcription complete",
            extra={
                "duration": info.duration,
                "language": info.language,
                "transcript_length": len(transcript_text),
            },
        )

        return {
            "text": transcript_text,
            "segments": [
                {
                    "start": float(getattr(segment, "start", 0.0) or 0.0),
                    "end": float(getattr(segment, "end", 0.0) or 0.0),
                    "text": getattr(segment, "text", ""),
                }
                for segment in segments
            ],
            "language": info.language,
            "duration": getattr(info, "duration", None),
        }

    def _simulate_transcription(
        self,
        audio_path: Path,
        token_callback: Optional[TokenCallback],
        language: Optional[str],
    ) -> dict:
        file_name = audio_path.name or "audio"
        simulated_language = language or "es"
        message = f"Transcripción simulada para {file_name}. Instala faster-whisper para obtener resultados reales."
        words = message.split(" ")
        pieces: list[str] = []
        for index, word in enumerate(words):
            suffix = " " if index < len(words) - 1 else ""
            token_text = f"{word}{suffix}"
            pieces.append(token_text)
            if token_callback:
                payload = {
                    "text": token_text,
                    "t0": index * 0.6,
                    "t1": (index + 1) * 0.6,
                    "segment": index,
                }
                try:
                    token_callback(payload)
                except Exception:  # pragma: no cover - defensive
                    logger.exception(
                        "Token callback raised during simulation",
                        extra={"payload": json.dumps(payload)},
                    )

        transcript_text = "".join(pieces).strip()
        duration = round(len(words) * 0.6, 2)
        logger.info(
            "Generated simulated transcript",
            extra={
                "file": file_name,
                "language": simulated_language,
                "duration": duration,
            },
        )
        return {
            "text": transcript_text,
            "segments": [
                {
                    "start": 0.0,
                    "end": duration,
                    "text": transcript_text,
                }
            ],
            "language": simulated_language,
            "duration": duration,
        }


__all__ = ["TranscriptionService", "Quantization"]<|MERGE_RESOLUTION|>--- conflicted
+++ resolved
@@ -4,11 +4,7 @@
 import logging
 import os
 from pathlib import Path
-<<<<<<< HEAD
 from typing import TYPE_CHECKING, Any, Callable, Dict, Optional
-=======
-from typing import TYPE_CHECKING, Any, Callable, Optional
->>>>>>> dbdb9de6
 
 try:  # pragma: no cover - optional dependency
     from faster_whisper import WhisperModel as _WhisperModel
@@ -107,13 +103,7 @@
                     "cache_dir": self._download_options.get("cache_dir"),
                 },
             )
-<<<<<<< HEAD
             self._model = factory(self.model_size, **factory_kwargs)
-=======
-            self._model = factory(
-                self.model_size, device=self.device, compute_type=compute_type
-            )
->>>>>>> dbdb9de6
         return self._model
 
     @staticmethod
