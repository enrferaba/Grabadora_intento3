"""Atajo para lanzar la API tras verificar dependencias."""

from __future__ import annotations

import argparse
import os
import secrets
import sys
from pathlib import Path

try:
    import uvicorn
except ImportError as exc:  # pragma: no cover
    raise SystemExit(
        "uvicorn no está instalado. Ejecuta 'pip install uvicorn[standard]' o usa docker compose up --build."
    ) from exc

try:
    import doctor
except ImportError:  # pragma: no cover - en teoría siempre está presente
    doctor = None  # type: ignore

MIN_PYTHON = (3, 11)


def _require_supported_python() -> None:
    if sys.version_info < MIN_PYTHON:
        raise SystemExit(
            f"Esta utilidad requiere Python {MIN_PYTHON[0]}.{MIN_PYTHON[1]} o superior. "
            f"Se detectó {sys.version_info.major}.{sys.version_info.minor}.{sys.version_info.micro}."
        )
    interpreter = Path(sys.executable)
    if "WindowsApps" in interpreter.parts:
        raise SystemExit(
            "El intérprete activo proviene de Microsoft Store. "
            "Desactiva los alias de Python y usa el Python del entorno virtual."
        )


def parse_args() -> argparse.Namespace:
    parser = argparse.ArgumentParser(description="Levanta la API en modo desarrollo")
    parser.add_argument(
        "--skip-checks",
        action="store_true",
        help="Omitir la comprobación previa de dependencias.",
    )
    parser.add_argument(
        "--install-missing",
        action="store_true",
        help="Intenta instalar dependencias de Python ausentes antes de arrancar.",
    )
    parser.add_argument(
        "--fix-frontend",
        action="store_true",
        help="Ejecuta 'npm install' en frontend/ si faltan dependencias de la SPA.",
    )
    parser.add_argument(
        "--host", default="0.0.0.0", help="Host de escucha para uvicorn."
    )
    parser.add_argument(
        "--port", type=int, default=8000, help="Puerto de escucha para uvicorn."
    )
    parser.add_argument(
        "--reload",
        action=argparse.BooleanOptionalAction,
        default=True,
        help="Recarga automática en desarrollo (usa --no-reload para desactivarla).",
    )
    parser.add_argument(
        "--mode",
        choices=["auto", "local", "stack"],
        default="auto",
        help=(
            "Configura el modo de ejecución: 'local' usa SQLite y la cola en memoria; "
            "'stack' espera Redis/DB/S3 vivos."
        ),
    )
    return parser.parse_args()


def main() -> None:
    args = parse_args()
    _require_supported_python()

    requested_mode = args.mode

    if not args.skip_checks and doctor is not None:
        exit_code = doctor.run_checks(
            install_missing=args.install_missing,
            fix_frontend=args.fix_frontend,
            mode=requested_mode,
        )
        if exit_code != 0:
            raise SystemExit(
                "Corrige las dependencias anteriores o vuelve a ejecutar con --skip-checks si entiendes los riesgos."
            )

    resolved_mode = _resolve_mode(requested_mode)
    _apply_environment_for_mode(resolved_mode)
    _ensure_local_database(resolved_mode)
    print(f"\n🚀 Ejecutando plataforma en modo: {resolved_mode}")
    if resolved_mode == "local":
        print("   • Cola en memoria y base de datos SQLite local")
    else:
        print("   • Se espera Redis + RQ, Postgres y MinIO en ejecución")

    base_url = f"http://{args.host}:{args.port}"
    print("\nℹ️  Endpoints disponibles:")
    print(f"   • SPA: {base_url}/")
    print(f"   • API interactiva: {base_url}/docs")
    print(f"   • Métricas Prometheus: {base_url}/metrics")
    config = uvicorn.Config(
        "app.main:app",
        host=args.host,
        port=args.port,
        reload=args.reload,
        reload_dirs=["app", "taskqueue", "storage"],
        factory=False,
    )
    server = uvicorn.Server(config)
    server.run()


def _resolve_mode(mode: str) -> str:
    if mode in {"local", "stack"}:
        return mode
    backend = os.getenv("GRABADORA_QUEUE_BACKEND", "").lower()
    if backend in {"redis", "stack"}:
        return "stack"
    return "local"


def _apply_environment_for_mode(mode: str) -> None:
    if mode == "local":
        os.environ.setdefault("GRABADORA_QUEUE_BACKEND", "memory")
        sqlite_path = Path("grabadora.db").resolve()
        os.environ.setdefault("GRABADORA_DATABASE_URL", f"sqlite:///{sqlite_path}")
        os.environ.setdefault("GRABADORA_FRONTEND_ORIGIN", "http://localhost:5173")
        _ensure_jwt_secret()
    else:
        os.environ.setdefault("GRABADORA_QUEUE_BACKEND", "redis")
    _refresh_settings_cache()
    if mode == "stack":
        _validate_stack_runtime()


def _ensure_jwt_secret() -> None:
    """Guarantee a valid JWT secret for local execution."""

    placeholders = {
        "",
        "please-change-this-secret",
        "change-me",
        "super-secret",
    }
    env_candidates = [
        "GRABADORA_JWT_SECRET_KEY",
        "JWT_SECRET",
        "JWT_SECRET_KEY",
    ]
    current = None
    current_key = None
    for key in env_candidates:
        value = os.environ.get(key)
        if value is not None:
            current = value.strip()
            current_key = key
            break
    if current and current not in placeholders:
        # Already defined with a non-placeholder value.
        if current_key != "GRABADORA_JWT_SECRET_KEY":
            os.environ.setdefault("GRABADORA_JWT_SECRET_KEY", current)
        return

    # Generate a strong secret and export it via the canonical key.
    secret = secrets.token_urlsafe(48)
    os.environ["GRABADORA_JWT_SECRET_KEY"] = secret
    os.environ.setdefault("JWT_SECRET", secret)
    os.environ.setdefault("JWT_SECRET_KEY", secret)
    if current:
        print(
            "⚠️  Se detectó un GRABADORA_JWT_SECRET_KEY de ejemplo. "
            "Se generó un secreto temporal para esta sesión.",
        )
    else:
        print("ℹ️  No se encontró GRABADORA_JWT_SECRET_KEY; se generó uno temporal.")
    _persist_secret_to_env(secret)


def _persist_secret_to_env(secret: str) -> None:
    """Write the generated secret back to .env so future runs succeed."""

    env_path = Path(".env")
    try:
        if env_path.exists():
            contents = env_path.read_text(encoding="utf-8")
        else:
            contents = ""
    except UnicodeDecodeError:
        print(
            "⚠️  No se pudo actualizar .env (codificación no UTF-8). "
            "Actualiza el secreto manualmente.",
        )
        return

<<<<<<< HEAD
    target_keys = ("GRABADORA_JWT_SECRET_KEY", "JWT_SECRET", "JWT_SECRET_KEY")
    updated_lines: list[str] = []
    seen: set[str] = set()
=======
    updated_lines = []
    replaced = False
>>>>>>> 8934024d
    for line in contents.splitlines():
        stripped = line.strip()
        if not stripped or stripped.startswith("#"):
            updated_lines.append(line)
            continue
        key, _, value = line.partition("=")
        key_upper = key.strip().upper()
<<<<<<< HEAD
        if key_upper in target_keys:
            updated_lines.append(f"{key_upper}={secret}")
            seen.add(key_upper)
        else:
            updated_lines.append(line)

    missing_keys = [key for key in target_keys if key not in seen]
    if missing_keys:
        if updated_lines and updated_lines[-1] != "":
            updated_lines.append("")
        for key in missing_keys:
            updated_lines.append(f"{key}={secret}")
=======
        if key_upper in {"GRABADORA_JWT_SECRET_KEY", "JWT_SECRET", "JWT_SECRET_KEY"}:
            updated_lines.append(f"GRABADORA_JWT_SECRET_KEY={secret}")
            replaced = True
        else:
            updated_lines.append(line)

    if not replaced:
        if updated_lines and updated_lines[-1] != "":
            updated_lines.append("")
        updated_lines.append(f"GRABADORA_JWT_SECRET_KEY={secret}")
>>>>>>> 8934024d

    new_content = "\n".join(updated_lines).rstrip() + "\n"
    try:
        env_path.write_text(new_content, encoding="utf-8")
    except OSError as exc:
        print(
            "⚠️  No se pudo escribir el nuevo GRABADORA_JWT_SECRET_KEY en .env:",
            exc,
        )
        return
    print("   • Se guardó un nuevo GRABADORA_JWT_SECRET_KEY en .env")


def _ensure_local_database(mode: str) -> None:
    if mode != "local":
        return
    try:
        from app.database import Base, get_engine  # type: ignore
    except Exception as exc:  # pragma: no cover - defensive
        print(f"⚠️  No se pudo importar app.database para inicializar SQLite: {exc}")
        return
    try:
        engine = get_engine()
    except Exception as exc:  # pragma: no cover - defensive
        print(f"⚠️  No se pudo inicializar el engine de base de datos: {exc}")
        return
    engine_url = getattr(engine, "url", None)
    if hasattr(engine_url, "render_as_string"):
        url_str = engine_url.render_as_string(hide_password=False)
    else:
        url_str = str(engine_url)
    if not url_str.startswith("sqlite"):
        return
    Base.metadata.create_all(bind=engine)
    print(f"   • Base de datos SQLite inicializada en {url_str}")


def _refresh_settings_cache() -> None:
    try:
        from app.config import get_settings  # type: ignore
    except Exception:
        return
    cache_clear = getattr(get_settings, "cache_clear", None)
    if callable(cache_clear):
        cache_clear()


def _validate_stack_runtime() -> None:
    try:
        from app.config import get_settings  # type: ignore
    except Exception as exc:
        raise SystemExit("No se pudo cargar la configuración del proyecto.") from exc

    settings = get_settings()

    try:
        from redis import Redis  # type: ignore
    except ImportError as exc:
        raise SystemExit("Modo 'stack' requiere la librería redis instalada.") from exc

    try:
        redis_conn = Redis.from_url(settings.redis_url)
        redis_conn.ping()
    except Exception as exc:
        raise SystemExit(f"Redis no responde en {settings.redis_url}: {exc}") from exc

    try:
        from rq import Worker  # type: ignore
    except ImportError as exc:
        raise SystemExit("Modo 'stack' requiere rq y un worker en ejecución.") from exc

    try:
        workers = Worker.all(connection=redis_conn)
    except Exception as exc:
        raise SystemExit(f"No se pudieron listar los workers de RQ: {exc}") from exc

    if not workers:
        raise SystemExit(
            "No se detectaron workers de RQ activos. Arranca 'python -m taskqueue.worker' "
            "o el servicio correspondiente antes de usar --mode stack."
        )


if __name__ == "__main__":
    main()<|MERGE_RESOLUTION|>--- conflicted
+++ resolved
@@ -203,14 +203,9 @@
         )
         return
 
-<<<<<<< HEAD
     target_keys = ("GRABADORA_JWT_SECRET_KEY", "JWT_SECRET", "JWT_SECRET_KEY")
     updated_lines: list[str] = []
     seen: set[str] = set()
-=======
-    updated_lines = []
-    replaced = False
->>>>>>> 8934024d
     for line in contents.splitlines():
         stripped = line.strip()
         if not stripped or stripped.startswith("#"):
@@ -218,7 +213,6 @@
             continue
         key, _, value = line.partition("=")
         key_upper = key.strip().upper()
-<<<<<<< HEAD
         if key_upper in target_keys:
             updated_lines.append(f"{key_upper}={secret}")
             seen.add(key_upper)
@@ -231,18 +225,6 @@
             updated_lines.append("")
         for key in missing_keys:
             updated_lines.append(f"{key}={secret}")
-=======
-        if key_upper in {"GRABADORA_JWT_SECRET_KEY", "JWT_SECRET", "JWT_SECRET_KEY"}:
-            updated_lines.append(f"GRABADORA_JWT_SECRET_KEY={secret}")
-            replaced = True
-        else:
-            updated_lines.append(line)
-
-    if not replaced:
-        if updated_lines and updated_lines[-1] != "":
-            updated_lines.append("")
-        updated_lines.append(f"GRABADORA_JWT_SECRET_KEY={secret}")
->>>>>>> 8934024d
 
     new_content = "\n".join(updated_lines).rstrip() + "\n"
     try:
