--- conflicted
+++ resolved
@@ -144,7 +144,6 @@
         _validate_stack_runtime()
 
 
-<<<<<<< HEAD
 def _ensure_jwt_secret() -> None:
     """Guarantee a valid JWT secret for local execution."""
 
@@ -236,8 +235,6 @@
     print("   • Se guardó un nuevo GRABADORA_JWT_SECRET_KEY en .env")
 
 
-=======
->>>>>>> a7e46405
 def _ensure_local_database(mode: str) -> None:
     if mode != "local":
         return
