from __future__ import annotations

import sys
import time
import types
from typing import List, Optional
from urllib.error import HTTPError, URLError

import pytest

from app import whisper_service


@pytest.fixture(autouse=True)
def restore_modules():
    original_fw = sys.modules.get("faster_whisper")
    original_fw_transcribe = sys.modules.get("faster_whisper.transcribe")
    yield
    if original_fw is not None:
        sys.modules["faster_whisper"] = original_fw
    elif "faster_whisper" in sys.modules:
        del sys.modules["faster_whisper"]
    if original_fw_transcribe is not None:
        sys.modules["faster_whisper.transcribe"] = original_fw_transcribe
    elif "faster_whisper.transcribe" in sys.modules:
        del sys.modules["faster_whisper.transcribe"]


def test_build_asr_options_includes_required_keys(monkeypatch):
    """El transcriptor debe añadir las nuevas claves exigidas por faster-whisper >= 1.2."""

    fake_transcribe = types.ModuleType("faster_whisper.transcribe")

    class DummyTranscriptionOptions:
        def __init__(
            self,
            *,
            multilingual,
            max_new_tokens,
            clip_timestamps,
            hallucination_silence_threshold,
            hotwords,
            **kwargs,
        ):
            self.kwargs = kwargs

    fake_transcribe.TranscriptionOptions = DummyTranscriptionOptions

    fake_fw = types.ModuleType("faster_whisper")
    fake_fw.transcribe = fake_transcribe

    monkeypatch.setitem(sys.modules, "faster_whisper", fake_fw)
    monkeypatch.setitem(sys.modules, "faster_whisper.transcribe", fake_transcribe)

    fake_defaults: dict = {}

    fake_whisperx = types.SimpleNamespace(
        load_model=lambda *args, **kwargs: types.SimpleNamespace(),
        asr=types.SimpleNamespace(DEFAULT_ASR_OPTIONS=fake_defaults),
        DiarizationPipeline=lambda **kwargs: None,
        load_audio=lambda path: [],
        assign_word_speakers=lambda diarize_segments, segments: segments,
    )

    monkeypatch.setattr(whisper_service, "whisperx", fake_whisperx, raising=False)
    monkeypatch.setattr(whisper_service, "torch", None, raising=False)

    # Configuración mínima necesaria para los settings utilizados en el transcriptor
<<<<<<< HEAD
    monkeypatch.setattr(whisper_service.settings, "whisper_language", None, raising=False)
    monkeypatch.setattr(whisper_service.settings, "whisper_compute_type", "float16", raising=False)
    monkeypatch.setattr(whisper_service.settings, "whisper_device", "cuda", raising=False)
    monkeypatch.setattr(whisper_service.settings, "whisper_use_faster", False, raising=False)
=======
    monkeypatch.setattr(
        whisper_service.settings, "whisper_language", None, raising=False
    )
    monkeypatch.setattr(
        whisper_service.settings, "whisper_compute_type", "float16", raising=False
    )
    monkeypatch.setattr(
        whisper_service.settings, "whisper_device", "cuda", raising=False
    )
    monkeypatch.setattr(
        whisper_service.settings, "whisper_use_faster", False, raising=False
    )
>>>>>>> 153f10be
    monkeypatch.setattr(
        whisper_service.settings,
        "whisper_enable_speaker_diarization",
        False,
        raising=False,
    )
<<<<<<< HEAD
    monkeypatch.setattr(whisper_service.settings, "whisper_batch_size", 4, raising=False)
=======
    monkeypatch.setattr(
        whisper_service.settings, "whisper_batch_size", 4, raising=False
    )
>>>>>>> 153f10be

    transcriber = whisper_service.WhisperXTranscriber("large-v2", "gpu")

    options = transcriber._build_asr_options()
    required = {
        "multilingual",
        "max_new_tokens",
        "clip_timestamps",
        "hallucination_silence_threshold",
        "hotwords",
    }

    assert required.issubset(options.keys())

    # Al parchear las opciones por defecto del módulo deben añadirse también esas claves
    transcriber._patch_default_asr_options()
    patched_defaults = fake_whisperx.asr.DEFAULT_ASR_OPTIONS
    assert isinstance(patched_defaults, dict)
    assert required.issubset(patched_defaults.keys())


def test_vad_loader_redirect_fallback(monkeypatch, tmp_path):
    """El parche debe reintentar con HuggingFace cuando el VAD responde 301."""

    fallback_file = tmp_path / "vad.bin"
    fallback_file.write_bytes(b"demo")
    events = []

    def fake_download(self, debug_callback=None):
        if debug_callback:
            debug_callback(
                "vad-download",
                "descarga alternativa",
                {"path": str(fallback_file)},
                "info",
            )
        return fallback_file

    loader_calls = {"count": 0}

    def original_loader(device, use_auth_token=None, **options):
        loader_calls["count"] += 1
        if "segmentation_path" in options:
            return {"device": device, "options": options}
        raise HTTPError("http://old", 301, "Moved", hdrs=None, fp=None)

    fake_vad = types.SimpleNamespace(
        load_vad_model=original_loader,
        VAD_SEGMENTATION_URL="http://old/model.bin",
    )

    fake_transcribe = types.ModuleType("faster_whisper.transcribe")

    class DummyTranscriptionOptions:
        def __init__(self, **kwargs):
            pass

    fake_transcribe.TranscriptionOptions = DummyTranscriptionOptions

    fake_fw = types.ModuleType("faster_whisper")
    fake_fw.transcribe = fake_transcribe

    def fake_transcribe(*args, **kwargs):
        return {"segments": [], "language": "es"}

    def fake_load_model(*args, **kwargs):
        return types.SimpleNamespace(transcribe=fake_transcribe)

    fake_whisperx = types.SimpleNamespace(
        vad=fake_vad,
<<<<<<< HEAD
        load_model=fake_load_model,
        asr=types.SimpleNamespace(DEFAULT_ASR_OPTIONS={}, load_vad_model=original_loader),
=======
        load_model=lambda *args, **kwargs: types.SimpleNamespace(
            transcribe=lambda *a, **k: {"segments": [], "language": "es"}
        ),
        asr=types.SimpleNamespace(
            DEFAULT_ASR_OPTIONS={}, load_vad_model=original_loader
        ),
>>>>>>> 153f10be
        DiarizationPipeline=lambda **kwargs: None,
        load_audio=lambda path: [],
        assign_word_speakers=lambda diarize_segments, segments: segments,
        transcribe_with_vad=None,
    )

    monkeypatch.setitem(sys.modules, "faster_whisper", fake_fw)
    monkeypatch.setitem(sys.modules, "faster_whisper.transcribe", fake_transcribe)
    monkeypatch.setattr(whisper_service, "whisperx", fake_whisperx, raising=False)
    monkeypatch.setattr(whisper_service, "torch", None, raising=False)

    # Ajusta settings mínimos necesarios
<<<<<<< HEAD
    monkeypatch.setattr(whisper_service.settings, "whisper_language", None, raising=False)
    monkeypatch.setattr(whisper_service.settings, "whisper_compute_type", "float16", raising=False)
    monkeypatch.setattr(whisper_service.settings, "whisper_device", "cuda", raising=False)
    monkeypatch.setattr(whisper_service.settings, "whisper_use_faster", False, raising=False)
=======
    monkeypatch.setattr(
        whisper_service.settings, "whisper_language", None, raising=False
    )
    monkeypatch.setattr(
        whisper_service.settings, "whisper_compute_type", "float16", raising=False
    )
    monkeypatch.setattr(
        whisper_service.settings, "whisper_device", "cuda", raising=False
    )
    monkeypatch.setattr(
        whisper_service.settings, "whisper_use_faster", False, raising=False
    )
>>>>>>> 153f10be
    monkeypatch.setattr(
        whisper_service.settings,
        "whisper_enable_speaker_diarization",
        False,
        raising=False,
    )
<<<<<<< HEAD
    monkeypatch.setattr(whisper_service.settings, "whisper_batch_size", 4, raising=False)
    monkeypatch.setattr(whisper_service.settings, "models_cache_dir", tmp_path, raising=False)
=======
    monkeypatch.setattr(
        whisper_service.settings, "whisper_batch_size", 4, raising=False
    )
    monkeypatch.setattr(
        whisper_service.settings, "models_cache_dir", tmp_path, raising=False
    )
>>>>>>> 153f10be

    transcriber = whisper_service.WhisperXTranscriber("large-v2", "gpu")
    monkeypatch.setattr(
        whisper_service.WhisperXTranscriber,
        "_download_vad_weights",
        fake_download,
        raising=False,
    )

    transcriber._patch_vad_loader(debug_callback=lambda *args: events.append(args))

    patched_loader = fake_whisperx.vad.load_vad_model
    result = patched_loader("cpu")

    assert loader_calls["count"] == 2
    assert result["options"]["segmentation_path"] == str(fallback_file)
    assert any(stage == "vad-download" for stage, *_ in events)
    # También debe haberse actualizado la referencia en whisperx.asr
    assert fake_whisperx.asr.load_vad_model is patched_loader


def test_transcribe_falls_back_to_faster_whisper(monkeypatch, tmp_path):
    """Cuando el VAD está restringido se debe usar faster-whisper como respaldo."""

    events = []

    fake_transcribe = types.ModuleType("faster_whisper.transcribe")

    class DummyTranscriptionOptions:
        def __init__(self, **kwargs):
            pass

    fake_transcribe.TranscriptionOptions = DummyTranscriptionOptions

    class FakeFWModel:
        def __init__(self, *args, **kwargs):
            self.args = args
            self.kwargs = kwargs

        def transcribe(self, *args, **kwargs):
            class Segment:
                start = 0.0
                end = 1.0
                text = "Hola mundo"

            info = types.SimpleNamespace(language="es", duration=1.0)
            return [Segment()], info

    fake_fw = types.ModuleType("faster_whisper")
    fake_fw.transcribe = fake_transcribe
    fake_fw.WhisperModel = FakeFWModel

    def failing_load_model(*args, **kwargs):
        raise whisper_service.WhisperXVADUnavailableError("auth required")

    fake_whisperx = types.SimpleNamespace(
        load_model=failing_load_model,
        asr=types.SimpleNamespace(DEFAULT_ASR_OPTIONS={}),
        vad=types.SimpleNamespace(
            load_vad_model=lambda *a, **k: None, VAD_SEGMENTATION_URL="http://old"
        ),
        DiarizationPipeline=lambda **kwargs: None,
        load_audio=lambda path: [],
        assign_word_speakers=lambda diarize_segments, segments: segments,
    )

    monkeypatch.setitem(sys.modules, "faster_whisper", fake_fw)
    monkeypatch.setitem(sys.modules, "faster_whisper.transcribe", fake_transcribe)
    monkeypatch.setattr(
        whisper_service, "FasterWhisperModel", FakeFWModel, raising=False
    )
    monkeypatch.setattr(whisper_service, "whisperx", fake_whisperx, raising=False)
    monkeypatch.setattr(whisper_service, "torch", None, raising=False)

    # Ajustar settings para evitar accesos reales al disco
<<<<<<< HEAD
    monkeypatch.setattr(whisper_service.settings, "whisper_language", "es", raising=False)
    monkeypatch.setattr(whisper_service.settings, "whisper_compute_type", "int8", raising=False)
    monkeypatch.setattr(whisper_service.settings, "whisper_device", "cpu", raising=False)
    monkeypatch.setattr(whisper_service.settings, "whisper_use_faster", False, raising=False)
=======
    monkeypatch.setattr(
        whisper_service.settings, "whisper_language", "es", raising=False
    )
    monkeypatch.setattr(
        whisper_service.settings, "whisper_compute_type", "int8", raising=False
    )
    monkeypatch.setattr(
        whisper_service.settings, "whisper_device", "cpu", raising=False
    )
    monkeypatch.setattr(
        whisper_service.settings, "whisper_use_faster", False, raising=False
    )
>>>>>>> 153f10be
    monkeypatch.setattr(
        whisper_service.settings,
        "whisper_enable_speaker_diarization",
        False,
        raising=False,
    )
<<<<<<< HEAD
    monkeypatch.setattr(whisper_service.settings, "whisper_batch_size", 4, raising=False)
    monkeypatch.setattr(whisper_service.settings, "models_cache_dir", tmp_path, raising=False)
=======
    monkeypatch.setattr(
        whisper_service.settings, "whisper_batch_size", 4, raising=False
    )
    monkeypatch.setattr(
        whisper_service.settings, "models_cache_dir", tmp_path, raising=False
    )
>>>>>>> 153f10be

    audio_path = tmp_path / "demo.wav"
    audio_path.write_bytes(b"fake")

    transcriber = whisper_service.WhisperXTranscriber("small", "cpu")

    result = transcriber.transcribe(
        audio_path,
        language="es",
        debug_callback=lambda *args: events.append(args),
    )

    assert result.text == "Hola mundo"
    assert result.language == "es"
    assert any("fallback" in message.lower() for _, message, *_ in events)


def test_vad_network_error_triggers_fallback(monkeypatch, tmp_path):
    events = []

    fake_transcribe = types.ModuleType("faster_whisper.transcribe")

    class DummyTranscriptionOptions:
        def __init__(self, **kwargs):
            pass

    fake_transcribe.TranscriptionOptions = DummyTranscriptionOptions

    class FakeFWModel:
        def __init__(self, *args, **kwargs):
            pass

        def transcribe(self, *args, **kwargs):
            class Segment:
                start = 0.0
                end = 1.0
                text = "Hola"

            info = types.SimpleNamespace(language="es", duration=1.0)
            return [Segment()], info

    fake_fw = types.ModuleType("faster_whisper")
    fake_fw.transcribe = fake_transcribe
    fake_fw.WhisperModel = FakeFWModel

    def failing_loader(*args, **kwargs):
        raise URLError("temporary failure")

    fake_vad = types.SimpleNamespace(
        load_vad_model=failing_loader, VAD_SEGMENTATION_URL="https://example"
    )

    fake_whisperx = types.SimpleNamespace(
        vad=fake_vad,
        asr=types.SimpleNamespace(
            DEFAULT_ASR_OPTIONS={}, load_vad_model=failing_loader
        ),
        DiarizationPipeline=lambda **kwargs: None,
        load_audio=lambda path: [],
        assign_word_speakers=lambda diarize_segments, segments: segments,
        transcribe_with_vad=None,
    )

    def fake_load_model(*args, **kwargs):
        # La ruta feliz no debería alcanzarse porque el cargador VAD fallará.
        loader = fake_whisperx.vad.load_vad_model
        loader("cpu")
        # Si el cargador no lanza (p. ej. si el parche se rompe) dejamos constancia.
        raise AssertionError("VAD loader no lanzó como se esperaba")

    fake_whisperx.load_model = fake_load_model

    monkeypatch.setitem(sys.modules, "faster_whisper", fake_fw)
    monkeypatch.setitem(sys.modules, "faster_whisper.transcribe", fake_transcribe)
    monkeypatch.setattr(
        whisper_service, "FasterWhisperModel", FakeFWModel, raising=False
    )
    monkeypatch.setattr(whisper_service, "whisperx", fake_whisperx, raising=False)
    monkeypatch.setattr(whisper_service, "torch", None, raising=False)

<<<<<<< HEAD
    monkeypatch.setattr(whisper_service.settings, "whisper_language", "es", raising=False)
    monkeypatch.setattr(whisper_service.settings, "whisper_compute_type", "int8", raising=False)
    monkeypatch.setattr(whisper_service.settings, "whisper_device", "cpu", raising=False)
    monkeypatch.setattr(whisper_service.settings, "whisper_use_faster", False, raising=False)
=======
    monkeypatch.setattr(
        whisper_service.settings, "whisper_language", "es", raising=False
    )
    monkeypatch.setattr(
        whisper_service.settings, "whisper_compute_type", "int8", raising=False
    )
    monkeypatch.setattr(
        whisper_service.settings, "whisper_device", "cpu", raising=False
    )
    monkeypatch.setattr(
        whisper_service.settings, "whisper_use_faster", False, raising=False
    )
>>>>>>> 153f10be
    monkeypatch.setattr(
        whisper_service.settings,
        "whisper_enable_speaker_diarization",
        False,
        raising=False,
    )
<<<<<<< HEAD
    monkeypatch.setattr(whisper_service.settings, "whisper_batch_size", 4, raising=False)
    monkeypatch.setattr(whisper_service.settings, "models_cache_dir", tmp_path, raising=False)
=======
    monkeypatch.setattr(
        whisper_service.settings, "whisper_batch_size", 4, raising=False
    )
    monkeypatch.setattr(
        whisper_service.settings, "models_cache_dir", tmp_path, raising=False
    )
>>>>>>> 153f10be

    audio_path = tmp_path / "demo.wav"
    audio_path.write_bytes(b"fake")

    transcriber = whisper_service.WhisperXTranscriber("small", "cpu")

    result = transcriber.transcribe(
        audio_path,
        language="es",
        debug_callback=lambda *args: events.append(args),
    )

    assert result.text == "Hola"
    assert any("fallback" in message.lower() for _, message, *_ in events)


def test_faster_whisper_retries_without_vad(monkeypatch, tmp_path):
    events = []
    call_history: List[Optional[bool]] = []

    class FakeFWModel:
        def __init__(self, *args, **kwargs):
            pass

        def transcribe(self, *args, **kwargs):
            call_history.append(kwargs.get("vad_filter"))
            if kwargs.get("vad_filter"):
                raise URLError("blocked")

            class Segment:
                start = 0.0
                end = 1.0
                text = "Hola"

            info = types.SimpleNamespace(language="es", duration=1.0)
            return [Segment()], info

    fake_fw = types.ModuleType("faster_whisper")
    fake_fw.WhisperModel = FakeFWModel
    fake_fw.transcribe = types.ModuleType("faster_whisper.transcribe")

    monkeypatch.setitem(sys.modules, "faster_whisper", fake_fw)
    monkeypatch.setitem(sys.modules, "faster_whisper.transcribe", fake_fw.transcribe)
    monkeypatch.setattr(
        whisper_service, "FasterWhisperModel", FakeFWModel, raising=False
    )
    monkeypatch.setattr(whisper_service, "torch", None, raising=False)

    monkeypatch.setattr(
        whisper_service.settings, "whisper_language", "es", raising=False
    )
    monkeypatch.setattr(
        whisper_service.settings, "whisper_compute_type", "int8", raising=False
    )
    monkeypatch.setattr(
        whisper_service.settings, "whisper_device", "cpu", raising=False
    )
    monkeypatch.setattr(
        whisper_service.settings, "models_cache_dir", tmp_path, raising=False
    )

    audio_path = tmp_path / "demo.wav"
    audio_path.write_bytes(b"fake")

    transcriber = whisper_service.FasterWhisperTranscriber("small", "cpu")

    result = transcriber.transcribe(
        audio_path,
        language="es",
        debug_callback=lambda *args: events.append(args),
    )

    assert result.text == "Hola"
    assert call_history[-2:] == [True, False]
    assert any("reintentando sin VAD" in message for _, message, *_ in events)


def test_request_model_preparation_tracks_progress(monkeypatch):
    monkeypatch.setattr(
        whisper_service.settings, "enable_dummy_transcriber", True, raising=False
    )
    whisper_service._transcriber_cache.clear()
    whisper_service._model_progress.clear()
    whisper_service._model_futures.clear()
    info = whisper_service.request_model_preparation("tiny", "cpu")
    deadline = time.time() + 5
    while info.status != "ready" and time.time() < deadline:
        time.sleep(0.05)
        info = whisper_service.get_model_preparation_status("tiny", "cpu")
    assert info.status == "ready"
    assert info.progress == 100


def test_model_preparation_falls_back_when_vad_requires_auth(monkeypatch):
    created: List[object] = []

    def failing_prepare(*args, **kwargs):
        raise whisper_service.WhisperXVADUnavailableError("auth required")

    class FakeFallback:
        def __init__(self, model_size, device_preference):
            self.model_size = model_size
            self.device_preference = device_preference
            self.prepared = False
            created.append(self)

        def prepare(self, *, progress_callback=None):
            self.prepared = True
            if progress_callback:
                progress_callback(100, "fallback listo")

    monkeypatch.setattr(
        whisper_service, "prepare_transcriber", failing_prepare, raising=False
    )
    monkeypatch.setattr(
        whisper_service, "FasterWhisperTranscriber", FakeFallback, raising=False
    )
    monkeypatch.setattr(
        whisper_service.settings, "enable_dummy_transcriber", False, raising=False
    )
    monkeypatch.setattr(
        whisper_service.settings, "whisper_model_size", "tiny", raising=False
    )
    monkeypatch.setattr(
        whisper_service.settings, "whisper_device", "cpu", raising=False
    )

    whisper_service._transcriber_cache.clear()
    whisper_service._model_progress.clear()
    whisper_service._model_futures.clear()

    info = whisper_service.request_model_preparation("tiny", "cpu")
    deadline = time.time() + 5
    while info.status != "ready" and time.time() < deadline:
        time.sleep(0.05)
        info = whisper_service.get_model_preparation_status("tiny", "cpu")

    assert info.status == "ready"
    assert "Error" not in info.message
    assert created and getattr(created[0], "prepared", False)


def test_model_preparation_handles_legacy_hf_error_message(monkeypatch):
    created: List[object] = []

    def failing_prepare(*args, **kwargs):
        raise RuntimeError(
            "El modelo de VAD de WhisperX requiere autenticación en HuggingFace."
        )

    class FakeFallback:
        def __init__(self, model_size, device_preference):
            self.model_size = model_size
            self.device_preference = device_preference
            created.append(self)
            self.prepared = False

        def prepare(self, *, progress_callback=None):
            self.prepared = True
            if progress_callback:
                progress_callback(100, "fallback listo")

    monkeypatch.setattr(
        whisper_service, "prepare_transcriber", failing_prepare, raising=False
    )
    monkeypatch.setattr(
        whisper_service, "FasterWhisperTranscriber", FakeFallback, raising=False
    )
    monkeypatch.setattr(
        whisper_service.settings, "enable_dummy_transcriber", False, raising=False
    )
    monkeypatch.setattr(
        whisper_service.settings, "whisper_model_size", "tiny", raising=False
    )
    monkeypatch.setattr(
        whisper_service.settings, "whisper_device", "cpu", raising=False
    )

    whisper_service._transcriber_cache.clear()
    whisper_service._model_progress.clear()
    whisper_service._model_futures.clear()

    info = whisper_service.request_model_preparation("tiny", "cpu")
    deadline = time.time() + 5
    while info.status != "ready" and time.time() < deadline:
        time.sleep(0.05)
        info = whisper_service.get_model_preparation_status("tiny", "cpu")

    assert info.status == "ready"
    assert "HuggingFace" not in info.message
    assert created and getattr(created[0], "prepared", False)<|MERGE_RESOLUTION|>--- conflicted
+++ resolved
@@ -66,38 +66,17 @@
     monkeypatch.setattr(whisper_service, "torch", None, raising=False)
 
     # Configuración mínima necesaria para los settings utilizados en el transcriptor
-<<<<<<< HEAD
     monkeypatch.setattr(whisper_service.settings, "whisper_language", None, raising=False)
     monkeypatch.setattr(whisper_service.settings, "whisper_compute_type", "float16", raising=False)
     monkeypatch.setattr(whisper_service.settings, "whisper_device", "cuda", raising=False)
     monkeypatch.setattr(whisper_service.settings, "whisper_use_faster", False, raising=False)
-=======
-    monkeypatch.setattr(
-        whisper_service.settings, "whisper_language", None, raising=False
-    )
-    monkeypatch.setattr(
-        whisper_service.settings, "whisper_compute_type", "float16", raising=False
-    )
-    monkeypatch.setattr(
-        whisper_service.settings, "whisper_device", "cuda", raising=False
-    )
-    monkeypatch.setattr(
-        whisper_service.settings, "whisper_use_faster", False, raising=False
-    )
->>>>>>> 153f10be
     monkeypatch.setattr(
         whisper_service.settings,
         "whisper_enable_speaker_diarization",
         False,
         raising=False,
     )
-<<<<<<< HEAD
     monkeypatch.setattr(whisper_service.settings, "whisper_batch_size", 4, raising=False)
-=======
-    monkeypatch.setattr(
-        whisper_service.settings, "whisper_batch_size", 4, raising=False
-    )
->>>>>>> 153f10be
 
     transcriber = whisper_service.WhisperXTranscriber("large-v2", "gpu")
 
@@ -168,17 +147,8 @@
 
     fake_whisperx = types.SimpleNamespace(
         vad=fake_vad,
-<<<<<<< HEAD
         load_model=fake_load_model,
         asr=types.SimpleNamespace(DEFAULT_ASR_OPTIONS={}, load_vad_model=original_loader),
-=======
-        load_model=lambda *args, **kwargs: types.SimpleNamespace(
-            transcribe=lambda *a, **k: {"segments": [], "language": "es"}
-        ),
-        asr=types.SimpleNamespace(
-            DEFAULT_ASR_OPTIONS={}, load_vad_model=original_loader
-        ),
->>>>>>> 153f10be
         DiarizationPipeline=lambda **kwargs: None,
         load_audio=lambda path: [],
         assign_word_speakers=lambda diarize_segments, segments: segments,
@@ -191,42 +161,18 @@
     monkeypatch.setattr(whisper_service, "torch", None, raising=False)
 
     # Ajusta settings mínimos necesarios
-<<<<<<< HEAD
     monkeypatch.setattr(whisper_service.settings, "whisper_language", None, raising=False)
     monkeypatch.setattr(whisper_service.settings, "whisper_compute_type", "float16", raising=False)
     monkeypatch.setattr(whisper_service.settings, "whisper_device", "cuda", raising=False)
     monkeypatch.setattr(whisper_service.settings, "whisper_use_faster", False, raising=False)
-=======
-    monkeypatch.setattr(
-        whisper_service.settings, "whisper_language", None, raising=False
-    )
-    monkeypatch.setattr(
-        whisper_service.settings, "whisper_compute_type", "float16", raising=False
-    )
-    monkeypatch.setattr(
-        whisper_service.settings, "whisper_device", "cuda", raising=False
-    )
-    monkeypatch.setattr(
-        whisper_service.settings, "whisper_use_faster", False, raising=False
-    )
->>>>>>> 153f10be
     monkeypatch.setattr(
         whisper_service.settings,
         "whisper_enable_speaker_diarization",
         False,
         raising=False,
     )
-<<<<<<< HEAD
     monkeypatch.setattr(whisper_service.settings, "whisper_batch_size", 4, raising=False)
     monkeypatch.setattr(whisper_service.settings, "models_cache_dir", tmp_path, raising=False)
-=======
-    monkeypatch.setattr(
-        whisper_service.settings, "whisper_batch_size", 4, raising=False
-    )
-    monkeypatch.setattr(
-        whisper_service.settings, "models_cache_dir", tmp_path, raising=False
-    )
->>>>>>> 153f10be
 
     transcriber = whisper_service.WhisperXTranscriber("large-v2", "gpu")
     monkeypatch.setattr(
@@ -302,42 +248,18 @@
     monkeypatch.setattr(whisper_service, "torch", None, raising=False)
 
     # Ajustar settings para evitar accesos reales al disco
-<<<<<<< HEAD
     monkeypatch.setattr(whisper_service.settings, "whisper_language", "es", raising=False)
     monkeypatch.setattr(whisper_service.settings, "whisper_compute_type", "int8", raising=False)
     monkeypatch.setattr(whisper_service.settings, "whisper_device", "cpu", raising=False)
     monkeypatch.setattr(whisper_service.settings, "whisper_use_faster", False, raising=False)
-=======
-    monkeypatch.setattr(
-        whisper_service.settings, "whisper_language", "es", raising=False
-    )
-    monkeypatch.setattr(
-        whisper_service.settings, "whisper_compute_type", "int8", raising=False
-    )
-    monkeypatch.setattr(
-        whisper_service.settings, "whisper_device", "cpu", raising=False
-    )
-    monkeypatch.setattr(
-        whisper_service.settings, "whisper_use_faster", False, raising=False
-    )
->>>>>>> 153f10be
     monkeypatch.setattr(
         whisper_service.settings,
         "whisper_enable_speaker_diarization",
         False,
         raising=False,
     )
-<<<<<<< HEAD
     monkeypatch.setattr(whisper_service.settings, "whisper_batch_size", 4, raising=False)
     monkeypatch.setattr(whisper_service.settings, "models_cache_dir", tmp_path, raising=False)
-=======
-    monkeypatch.setattr(
-        whisper_service.settings, "whisper_batch_size", 4, raising=False
-    )
-    monkeypatch.setattr(
-        whisper_service.settings, "models_cache_dir", tmp_path, raising=False
-    )
->>>>>>> 153f10be
 
     audio_path = tmp_path / "demo.wav"
     audio_path.write_bytes(b"fake")
@@ -418,42 +340,18 @@
     monkeypatch.setattr(whisper_service, "whisperx", fake_whisperx, raising=False)
     monkeypatch.setattr(whisper_service, "torch", None, raising=False)
 
-<<<<<<< HEAD
     monkeypatch.setattr(whisper_service.settings, "whisper_language", "es", raising=False)
     monkeypatch.setattr(whisper_service.settings, "whisper_compute_type", "int8", raising=False)
     monkeypatch.setattr(whisper_service.settings, "whisper_device", "cpu", raising=False)
     monkeypatch.setattr(whisper_service.settings, "whisper_use_faster", False, raising=False)
-=======
-    monkeypatch.setattr(
-        whisper_service.settings, "whisper_language", "es", raising=False
-    )
-    monkeypatch.setattr(
-        whisper_service.settings, "whisper_compute_type", "int8", raising=False
-    )
-    monkeypatch.setattr(
-        whisper_service.settings, "whisper_device", "cpu", raising=False
-    )
-    monkeypatch.setattr(
-        whisper_service.settings, "whisper_use_faster", False, raising=False
-    )
->>>>>>> 153f10be
     monkeypatch.setattr(
         whisper_service.settings,
         "whisper_enable_speaker_diarization",
         False,
         raising=False,
     )
-<<<<<<< HEAD
     monkeypatch.setattr(whisper_service.settings, "whisper_batch_size", 4, raising=False)
     monkeypatch.setattr(whisper_service.settings, "models_cache_dir", tmp_path, raising=False)
-=======
-    monkeypatch.setattr(
-        whisper_service.settings, "whisper_batch_size", 4, raising=False
-    )
-    monkeypatch.setattr(
-        whisper_service.settings, "models_cache_dir", tmp_path, raising=False
-    )
->>>>>>> 153f10be
 
     audio_path = tmp_path / "demo.wav"
     audio_path.write_bytes(b"fake")
