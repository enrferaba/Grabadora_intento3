--- conflicted
+++ resolved
@@ -83,16 +83,9 @@
     print(header)
     print("-" * len(header))
     for model, values in sorted(metrics.items()):
-<<<<<<< HEAD
         avg_duration = values.get('avg_duration') or 0.0
         avg_runtime = values.get('avg_runtime') or 0.0
         avg_chars = values.get('avg_chars') or 0.0
-=======
-        avg_duration = values.get("avg_duration") or 0.0
-        avg_runtime = values.get("avg_runtime") or 0.0
-        avg_chars = values.get("avg_chars") or 0.0
-        throughput = values.get("throughput") or 0.0
->>>>>>> 153f10be
         chars_per_second = (avg_chars / avg_runtime) if avg_runtime else 0.0
         rtf = values.get("rtf") or 0.0
         print(
