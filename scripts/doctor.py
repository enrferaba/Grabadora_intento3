--- conflicted
+++ resolved
@@ -67,12 +67,8 @@
         print("  python -m uvicorn app.main:app --reload")
         print()
         print(
-<<<<<<< HEAD
             "Inicio de sesión con Google opcional: exporta GOOGLE_CLIENT_ID y "
             "GOOGLE_REDIRECT_URI si quieres habilitarlo."
-=======
-            "Inicio de sesión con Google opcional: exporta GOOGLE_CLIENT_ID y GOOGLE_REDIRECT_URI si quieres habilitarlo."
->>>>>>> 153f10be
         )
         return 0
 
